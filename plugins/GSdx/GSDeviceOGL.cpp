/*
 *	Copyright (C) 2011-2011 Gregory hainaut
 *	Copyright (C) 2007-2009 Gabest
 *
 *  This Program is free software; you can redistribute it and/or modify
 *  it under the terms of the GNU General Public License as published by
 *  the Free Software Foundation; either version 2, or (at your option)
 *  any later version.
 *
 *  This Program is distributed in the hope that it will be useful,
 *  but WITHOUT ANY WARRANTY; without even the implied warranty of
 *  MERCHANTABILITY or FITNESS FOR A PARTICULAR PURPOSE. See the
 *  GNU General Public License for more details.
 *
 *  You should have received a copy of the GNU General Public License
 *  along with GNU Make; see the file COPYING.  If not, write to
 *  the Free Software Foundation, Inc., 51 Franklin Street, Fifth Floor, Boston, MA  02110-1301, USA USA.
 *  http://www.gnu.org/copyleft/gpl.html
 *
 */

#include "stdafx.h"
#include "GSDeviceOGL.h"

#include "res/convert.h"
#include "res/interlace.h"
#include "res/merge.h"
#include "res/shadeboost.h"

// TODO performance cost to investigate
// Texture attachment/glDrawBuffer. For the moment it set every draw and potentially multiple time (first time in clear, second time in rendering)
//  Attachment 1 is only used with the GL_16UI format

//#define LOUD_DEBUGGING
//#define PRINT_FRAME_NUMBER
//#define ONLY_LINES

static uint32 g_draw_count = 0;
static uint32 g_frame_count = 1;		

<<<<<<< HEAD
=======
static const uint32 g_merge_cb_index      = 10;
static const uint32 g_interlace_cb_index  = 11;
static const uint32 g_shadeboost_cb_index = 12;
static const uint32 g_fxaa_cb_index       = 13;

>>>>>>> e3d658b5
GSDeviceOGL::GSDeviceOGL()
	: m_free_window(false)
	  , m_window(NULL)
	  , m_pipeline(0)
	  , m_fbo(0)
	  , m_fbo_read(0)
	  , m_vb_sr(NULL)
	  , m_srv_changed(false)
	  , m_ss_changed(false)
{
	m_msaa = !!theApp.GetConfig("UserHacks", 0) ? theApp.GetConfig("UserHacks_MSAA", 0) : 0;

	memset(&m_merge_obj, 0, sizeof(m_merge_obj));
	memset(&m_interlace, 0, sizeof(m_interlace));
	memset(&m_convert, 0, sizeof(m_convert));
	memset(&m_date, 0, sizeof(m_date));
	memset(&m_state, 0, sizeof(m_state));

	// Reset the debug file
	#ifdef ENABLE_OGL_DEBUG
	FILE* f = fopen("Debug.txt","w");
	fclose(f);
	#endif
}

GSDeviceOGL::~GSDeviceOGL()
{
	// Clean vertex buffer state
	delete (m_vb_sr);

	// Clean m_merge_obj
<<<<<<< HEAD
	for (uint32 i = 0; i < 2; i++)
=======
	for (uint i = 0; i < 2; i++)
#ifndef DISABLE_GL41_SSO
>>>>>>> e3d658b5
		glDeleteProgram(m_merge_obj.ps[i]);
#else
		glDeleteShader(m_merge_obj.ps[i]);
#endif
	delete (m_merge_obj.cb);
	delete (m_merge_obj.bs);
	
	// Clean m_interlace
<<<<<<< HEAD
	for (uint32 i = 0; i < 2; i++)
=======
	for (uint i = 0; i < 2; i++)
#ifndef DISABLE_GL41_SSO
>>>>>>> e3d658b5
		glDeleteProgram(m_interlace.ps[i]);
#else
		glDeleteShader(m_interlace.ps[i]);
#endif
	delete (m_interlace.cb);

	// Clean m_convert
#ifndef DISABLE_GL41_SSO
	glDeleteProgram(m_convert.vs);
	for (uint32 i = 0; i < 2; i++)
		glDeleteProgram(m_convert.ps[i]);
#else
	glDeleteShader(m_convert.vs);
	for (uint i = 0; i < 2; i++)
		glDeleteShader(m_convert.ps[i]);
#endif
	glDeleteSamplers(1, &m_convert.ln);
	glDeleteSamplers(1, &m_convert.pt);
	delete m_convert.dss;
	delete m_convert.bs;

	// Clean m_date
	delete m_date.dss;
	delete m_date.bs;

	// Clean various opengl allocation
#ifndef DISABLE_GL41_SSO
	glDeleteProgramPipelines(1, &m_pipeline);
#endif
	glDeleteFramebuffers(1, &m_fbo);
	glDeleteFramebuffers(1, &m_fbo_read);

	// Delete HW FX
	delete m_vs_cb;
	delete m_ps_cb;
	glDeleteSamplers(1, &m_rt_ss);
	delete m_vb;

#ifndef DISABLE_GL41_SSO
	for (auto it = m_vs.begin(); it != m_vs.end() ; it++) glDeleteProgram(it->second);
	for (auto it = m_gs.begin(); it != m_gs.end() ; it++) glDeleteProgram(it->second);
	for (auto it = m_ps.begin(); it != m_ps.end() ; it++) glDeleteProgram(it->second);
#else
	for (auto it = m_vs.begin(); it != m_vs.end() ; it++) glDeleteShader(it->second);
	for (auto it = m_gs.begin(); it != m_gs.end() ; it++) glDeleteShader(it->second);
	for (auto it = m_ps.begin(); it != m_ps.end() ; it++) glDeleteShader(it->second);

	for (auto it = m_single_prog.begin(); it != m_single_prog.end() ; it++) glDeleteProgram(it->second);
	m_single_prog.clear();
#endif
	for (auto it = m_ps_ss.begin(); it != m_ps_ss.end() ; it++) glDeleteSamplers(1, &it->second);
	m_vs.clear();
	m_gs.clear();
	m_ps.clear();
	m_ps_ss.clear();
	m_om_dss.clear();
	m_om_bs.clear();
}

GSTexture* GSDeviceOGL::CreateSurface(int type, int w, int h, bool msaa, int format)
{
	// A wrapper to call GSTextureOGL, with the different kind of parameter
	GSTextureOGL* t = NULL;
	t = new GSTextureOGL(type, w, h, msaa, format, m_fbo_read);

	switch(type)
	{
		case GSTexture::RenderTarget:
			ClearRenderTarget(t, 0);
			break;
		case GSTexture::DepthStencil:
			ClearDepth(t, 0);
			//FIXME might be need to clear the stencil too
			break;
	}
	return t;
}

GSTexture* GSDeviceOGL::FetchSurface(int type, int w, int h, bool msaa, int format)
{
	// FIXME: keep DX code. Do not know how work msaa but not important for the moment
	// Current config give only 0 or 1
#if 0
	if(m_msaa < 2) {
		msaa = false;
	}
#endif
	msaa = false;

	return GSDevice::FetchSurface(type, w, h, msaa, format);
}

bool GSDeviceOGL::Create(GSWnd* wnd)
{
	if (m_window == NULL) {
		GLLoader::init_gl_function();

		if (!GLLoader::check_gl_version(3, 3)) return false;

		if (!GLLoader::check_gl_supported_extension()) return false;
	}

	// FIXME disable it when code is ready
	// glEnable(GL_DEBUG_OUTPUT_SYNCHRONOUS_ARB);

	m_window = wnd;

	// ****************************************************************
	// Various object
	// ****************************************************************
#ifndef DISABLE_GL41_SSO
	glGenProgramPipelines(1, &m_pipeline);
	glBindProgramPipeline(m_pipeline);
#endif

	glGenFramebuffers(1, &m_fbo);
	glGenFramebuffers(1, &m_fbo_read);

	// ****************************************************************
	// Vertex buffer state
	// ****************************************************************
	GSInputLayoutOGL il_convert[2] =
	{
		{0, 4, GL_FLOAT, GL_FALSE, sizeof(GSVertexPT1), (const GLvoid*)offsetof(struct GSVertexPT1, p) },
		{1, 2, GL_FLOAT, GL_FALSE, sizeof(GSVertexPT1), (const GLvoid*)offsetof(struct GSVertexPT1, t) },
	};
	m_vb_sr = new GSVertexBufferStateOGL(sizeof(GSVertexPT1), il_convert, countof(il_convert));

	// ****************************************************************
	// convert
	// ****************************************************************
<<<<<<< HEAD
	CompileShaderFromSource("convert.glsl", "vs_main", GL_VERTEX_SHADER, &m_convert.vs);
	CompileShaderFromSource("convert.glsl", "gs_main", GL_GEOMETRY_SHADER, &m_convert.gs);
	for(uint32 i = 0; i < countof(m_convert.ps); i++)
		CompileShaderFromSource("convert.glsl", format("ps_main%d", i), GL_FRAGMENT_SHADER, &m_convert.ps[i]);
=======
	CompileShaderFromSource("convert.glsl", "vs_main", GL_VERTEX_SHADER, &m_convert.vs, convert_glsl);
	CompileShaderFromSource("convert.glsl", "gs_main", GL_GEOMETRY_SHADER, &m_convert.gs, convert_glsl);
	for(uint i = 0; i < countof(m_convert.ps); i++)
		CompileShaderFromSource("convert.glsl", format("ps_main%d", i), GL_FRAGMENT_SHADER, &m_convert.ps[i], convert_glsl);
>>>>>>> e3d658b5

	// Note the following object are initialized to 0 so disabled.
	// Note: maybe enable blend with a factor of 1
	// m_convert.dss, m_convert.bs

#if 0
	memset(&dsd, 0, sizeof(dsd));

	dsd.DepthEnable = false;
	dsd.StencilEnable = false;

	hr = m_dev->CreateDepthStencilState(&dsd, &m_convert.dss);

	memset(&bsd, 0, sizeof(bsd));

	bsd.RenderTarget[0].RenderTargetWriteMask = D3D11_COLOR_WRITE_ENABLE_ALL;

	hr = m_dev->CreateBlendState(&bsd, &m_convert.bs);
#endif
	glGenSamplers(1, &m_convert.ln);
	glSamplerParameteri(m_convert.ln, GL_TEXTURE_MIN_FILTER, GL_LINEAR);
	glSamplerParameteri(m_convert.ln, GL_TEXTURE_MAG_FILTER, GL_LINEAR);
	glSamplerParameteri(m_convert.ln, GL_TEXTURE_WRAP_R, GL_CLAMP_TO_EDGE);
	glSamplerParameteri(m_convert.ln, GL_TEXTURE_WRAP_S, GL_CLAMP_TO_EDGE);
	glSamplerParameteri(m_convert.ln, GL_TEXTURE_WRAP_T, GL_CLAMP_TO_EDGE);
	// FIXME which value for GL_TEXTURE_MIN_LOD
	glSamplerParameterf(m_convert.ln, GL_TEXTURE_MAX_LOD, FLT_MAX);
	// FIXME: seems there is 2 possibility in opengl
	// DX: sd.ComparisonFunc = D3D11_COMPARISON_NEVER;
	// glSamplerParameteri(m_convert.ln, GL_TEXTURE_COMPARE_MODE, GL_NONE);
	glSamplerParameteri(m_convert.ln, GL_TEXTURE_COMPARE_MODE, GL_COMPARE_REF_TO_TEXTURE);
	glSamplerParameteri(m_convert.ln, GL_TEXTURE_COMPARE_FUNC, GL_NEVER);
	// FIXME: need ogl extension sd.MaxAnisotropy = 16;


	glGenSamplers(1, &m_convert.pt);
	glSamplerParameteri(m_convert.pt, GL_TEXTURE_MIN_FILTER, GL_NEAREST);
	glSamplerParameteri(m_convert.pt, GL_TEXTURE_MAG_FILTER, GL_NEAREST);
	glSamplerParameteri(m_convert.pt, GL_TEXTURE_WRAP_R, GL_CLAMP_TO_EDGE);
	glSamplerParameteri(m_convert.pt, GL_TEXTURE_WRAP_S, GL_CLAMP_TO_EDGE);
	glSamplerParameteri(m_convert.pt, GL_TEXTURE_WRAP_T, GL_CLAMP_TO_EDGE);
	// FIXME which value for GL_TEXTURE_MIN_LOD
	glSamplerParameterf(m_convert.pt, GL_TEXTURE_MAX_LOD, FLT_MAX);
	// FIXME: seems there is 2 possibility in opengl
	// DX: sd.ComparisonFunc = D3D11_COMPARISON_NEVER;
	// glSamplerParameteri(m_convert.pt, GL_TEXTURE_COMPARE_MODE, GL_NONE);
	glSamplerParameteri(m_convert.pt, GL_TEXTURE_COMPARE_MODE, GL_COMPARE_REF_TO_TEXTURE);
	glSamplerParameteri(m_convert.pt, GL_TEXTURE_COMPARE_FUNC, GL_NEVER);
	// FIXME: need ogl extension sd.MaxAnisotropy = 16;

	m_convert.dss = new GSDepthStencilOGL();
	m_convert.bs  = new GSBlendStateOGL();

	// ****************************************************************
	// merge
	// ****************************************************************
	m_merge_obj.cb = new GSUniformBufferOGL(g_merge_cb_index, sizeof(MergeConstantBuffer));

<<<<<<< HEAD
	for(uint32 i = 0; i < countof(m_merge_obj.ps); i++)
		CompileShaderFromSource("merge.glsl", format("ps_main%d", i), GL_FRAGMENT_SHADER, &m_merge_obj.ps[i]);
=======
	for(uint i = 0; i < countof(m_merge_obj.ps); i++)
		CompileShaderFromSource("merge.glsl", format("ps_main%d", i), GL_FRAGMENT_SHADER, &m_merge_obj.ps[i], merge_glsl);
>>>>>>> e3d658b5

	m_merge_obj.bs = new GSBlendStateOGL();
	m_merge_obj.bs->EnableBlend();
	m_merge_obj.bs->SetRGB(GL_FUNC_ADD, GL_SRC_ALPHA, GL_ONE_MINUS_SRC_ALPHA);

	// ****************************************************************
	// interlace
	// ****************************************************************
	m_interlace.cb = new GSUniformBufferOGL(g_interlace_cb_index, sizeof(InterlaceConstantBuffer));

<<<<<<< HEAD
	for(uint32 i = 0; i < countof(m_interlace.ps); i++)
		CompileShaderFromSource("interlace.glsl", format("ps_main%d", i), GL_FRAGMENT_SHADER, &m_interlace.ps[i]);
=======
	for(uint i = 0; i < countof(m_interlace.ps); i++)
		CompileShaderFromSource("interlace.glsl", format("ps_main%d", i), GL_FRAGMENT_SHADER, &m_interlace.ps[i], interlace_glsl);
>>>>>>> e3d658b5
	// ****************************************************************
	// Shade boost
	// ****************************************************************
	m_shadeboost.cb = new GSUniformBufferOGL(g_shadeboost_cb_index, sizeof(ShadeBoostConstantBuffer));

	int ShadeBoost_Contrast = theApp.GetConfig("ShadeBoost_Contrast", 50);
	int ShadeBoost_Brightness = theApp.GetConfig("ShadeBoost_Brightness", 50);
	int ShadeBoost_Saturation = theApp.GetConfig("ShadeBoost_Saturation", 50);
	std::string macro = format("#define SB_SATURATION %d\n", ShadeBoost_Saturation)
		+ format("#define SB_BRIGHTNESS %d\n", ShadeBoost_Brightness)
		+ format("#define SB_CONTRAST %d\n", ShadeBoost_Contrast);

	CompileShaderFromSource("shadeboost.glsl", "ps_main", GL_FRAGMENT_SHADER, &m_shadeboost.ps, shadeboost_glsl, macro);

	// ****************************************************************
	// rasterization configuration
	// ****************************************************************
	glPolygonMode(GL_FRONT_AND_BACK, GL_FILL);
	glDisable(GL_CULL_FACE);
	glEnable(GL_SCISSOR_TEST);
	// FIXME enable it when multisample code will be here
	// DX: rd.MultisampleEnable = true;
	glDisable(GL_MULTISAMPLE);
#ifdef ONLY_LINES
	glLineWidth(5.0);
	glPolygonMode(GL_FRONT_AND_BACK, GL_LINE);
#endif
	// Hum I don't know for those options but let's hope there are not activated
#if 0
	rd.FrontCounterClockwise = false;
	rd.DepthBias = false;
	rd.DepthBiasClamp = 0;
	rd.SlopeScaledDepthBias = 0;
	rd.DepthClipEnable = false; // ???
	rd.AntialiasedLineEnable = false;
#endif

	// TODO Later
	// ****************************************************************
	// fxaa (bonus)
	// ****************************************************************
	// FIXME need to define FXAA_GLSL_130 for the shader
	// FIXME need to manually set the index...
	// FIXME need dofxaa interface too
	// m_fxaa.cb = new GSUniformBufferOGL(g_fxaa_cb_index, sizeof(FXAAConstantBuffer));
	//CompileShaderFromSource("fxaa.fx", format("ps_main", i), GL_FRAGMENT_SHADER, &m_fxaa.ps, fxaa_glsl);

	// ****************************************************************
	// date
	// ****************************************************************

	m_date.dss = new GSDepthStencilOGL();
	m_date.dss->EnableStencil();
	m_date.dss->SetStencil(GL_ALWAYS, GL_REPLACE);
	//memset(&dsd, 0, sizeof(dsd));

	//dsd.DepthEnable = false;
	//dsd.StencilEnable = true;
	//dsd.StencilReadMask = 1;
	//dsd.StencilWriteMask = 1;

	//dsd.FrontFace.StencilFunc = D3D11_COMPARISON_ALWAYS;
	//dsd.FrontFace.StencilPassOp = D3D11_STENCIL_OP_REPLACE;
	//dsd.FrontFace.StencilFailOp = D3D11_STENCIL_OP_KEEP;
	//dsd.FrontFace.StencilDepthFailOp = D3D11_STENCIL_OP_KEEP;

	//m_dev->CreateDepthStencilState(&dsd, &m_date.dss);

	// FIXME are the blend state really empty
	m_date.bs = new GSBlendStateOGL();
	//D3D11_BLEND_DESC blend;

	//memset(&blend, 0, sizeof(blend));

	//m_dev->CreateBlendState(&blend, &m_date.bs);

	// ****************************************************************
	// HW renderer shader
	// ****************************************************************
	CreateTextureFX();

	// ****************************************************************
	// Finish window setup and backbuffer
	// ****************************************************************
	if(!GSDevice::Create(wnd))
		return false;

	GSVector4i rect = wnd->GetClientRect();
	Reset(rect.z, rect.w);

#if 0
	HRESULT hr = E_FAIL;

	DXGI_SWAP_CHAIN_DESC scd;
	D3D11_BUFFER_DESC bd;
	D3D11_SAMPLER_DESC sd;
	D3D11_DEPTH_STENCIL_DESC dsd;
	D3D11_RASTERIZER_DESC rd;
	D3D11_BLEND_DESC bsd;

	memset(&scd, 0, sizeof(scd));

	scd.BufferCount = 2;
	scd.BufferDesc.Width = 1;
	scd.BufferDesc.Height = 1;
	scd.BufferDesc.Format = DXGI_FORMAT_R8G8B8A8_UNORM;
	//scd.BufferDesc.RefreshRate.Numerator = 60;
	//scd.BufferDesc.RefreshRate.Denominator = 1;
	scd.BufferUsage = DXGI_USAGE_RENDER_TARGET_OUTPUT;
	scd.OutputWindow = (HWND)m_wnd->GetHandle();
	scd.SampleDesc.Count = 1;
	scd.SampleDesc.Quality = 0;

	// Always start in Windowed mode.  According to MS, DXGI just "prefers" this, and it's more or less
	// required if we want to add support for dual displays later on.  The fullscreen/exclusive flip
	// will be issued after all other initializations are complete.

	scd.Windowed = TRUE;

	// NOTE : D3D11_CREATE_DEVICE_SINGLETHREADED
	//   This flag is safe as long as the DXGI's internal message pump is disabled or is on the
	//   same thread as the GS window (which the emulator makes sure of, if it utilizes a
	//   multithreaded GS).  Setting the flag is a nice and easy 5% speedup on GS-intensive scenes.

	uint32 flags = D3D11_CREATE_DEVICE_SINGLETHREADED;

#ifdef DEBUG
	flags |= D3D11_CREATE_DEVICE_DEBUG;
#endif

	D3D_FEATURE_LEVEL level;

	const D3D_FEATURE_LEVEL levels[] =
	{
		D3D_FEATURE_LEVEL_11_0,
		D3D_FEATURE_LEVEL_10_1,
		D3D_FEATURE_LEVEL_10_0,
	};

	hr = D3D11CreateDeviceAndSwapChain(NULL, D3D_DRIVER_TYPE_HARDWARE, NULL, flags, levels, countof(levels), D3D11_SDK_VERSION, &scd, &m_swapchain, &m_dev, &level, &m_ctx);
	// hr = D3D11CreateDeviceAndSwapChain(NULL, D3D_DRIVER_TYPE_REFERENCE, NULL, flags, NULL, 0, D3D11_SDK_VERSION, &scd, &m_swapchain, &m_dev, &level, &m_ctx);
#endif

	// ****************************************************************
	// The check of capability is done when context is created on openGL
	// For the moment don't bother with extension, I just ask the most recent openGL version
	// ****************************************************************
#if 0
	if(FAILED(hr)) return false;

	if(!SetFeatureLevel(level, true))
	{
		return false;
	}

	D3D11_FEATURE_DATA_D3D10_X_HARDWARE_OPTIONS options;

	hr = m_dev->CheckFeatureSupport(D3D11_FEATURE_D3D10_X_HARDWARE_OPTIONS, &options, sizeof(D3D11_FEATURE_D3D10_X_HARDWARE_OPTIONS));

	// msaa

	for(uint32 i = 2; i <= D3D11_MAX_MULTISAMPLE_SAMPLE_COUNT; i++)
	{
		uint32 quality[2] = {0, 0};

		if(SUCCEEDED(m_dev->CheckMultisampleQualityLevels(DXGI_FORMAT_R8G8B8A8_UNORM, i, &quality[0])) && quality[0] > 0
		&& SUCCEEDED(m_dev->CheckMultisampleQualityLevels(DXGI_FORMAT_D32_FLOAT_S8X24_UINT, i, &quality[1])) && quality[1] > 0)
		{
			m_msaa_desc.Count = i;
			m_msaa_desc.Quality = std::min<uint32>(quality[0] - 1, quality[1] - 1);

			if(i >= m_msaa) break;
		}
	}

	if(m_msaa_desc.Count == 1)
	{
		m_msaa = 0;
	}
#endif

	return true;
}

bool GSDeviceOGL::Reset(int w, int h)
{
	if(!GSDevice::Reset(w, h))
		return false;

	// TODO
	// Opengl allocate the backbuffer with the window. The render is done in the backbuffer when
	// there isn't any FBO. Only a dummy texture is created to easily detect when the rendering is done
	// in the backbuffer
	m_backbuffer = new GSTextureOGL(GSTextureOGL::Backbuffer, w, h, false, 0, m_fbo_read);

	return true;
}

void GSDeviceOGL::SetVSync(bool enable)
{
	m_wnd->SetVSync(enable);
}

void GSDeviceOGL::Flip()
{
	// FIXME: disable it when code is working
	#ifdef ENABLE_OGL_DEBUG
	CheckDebugLog();
	#endif

	m_wnd->Flip();

#ifdef PRINT_FRAME_NUMBER
	fprintf(stderr, "Draw %d (Frame %d)\n", g_draw_count, g_frame_count);
<<<<<<< HEAD
#endif
#ifdef ENABLE_OGL_DEBUG
	if (theApp.GetConfig("debug_ogl_dump", 0) != 0)
		g_frame_count++;
=======
	g_frame_count++;
>>>>>>> e3d658b5
#endif
}

void GSDeviceOGL::DebugBB()
{
	bool dump_me = false;
	uint32 start = theApp.GetConfig("debug_ogl_dump", 0);
	uint32 length = theApp.GetConfig("debug_ogl_dump_length", 5);
	if ( (start != 0 && g_frame_count >= start && g_frame_count < (start + length)) ) dump_me = true;

	if (!dump_me) return;

	GLuint fbo_old = m_state.fbo;
	OMSetFBO(m_fbo);

	GSVector2i size = m_backbuffer->GetSize();
	GSTexture* rt = CreateRenderTarget(size.x, size.y, false);

	static_cast<GSTextureOGL*>(rt)->Attach(GL_COLOR_ATTACHMENT0);

	glBlitFramebuffer(0, 0, size.x, size.y,
			0, 0, size.x, size.y,
			GL_COLOR_BUFFER_BIT, GL_NEAREST);

	rt->Save(format("/tmp/out_f%d__d%d__bb.bmp", g_frame_count, g_draw_count));

	delete rt;
	OMSetFBO(fbo_old);
}

void GSDeviceOGL::DebugInput()
{
	bool dump_me = false;
	uint32 start = theApp.GetConfig("debug_ogl_dump", 0);
	uint32 length = theApp.GetConfig("debug_ogl_dump_length", 5);
	if ( (start != 0 && g_frame_count >= start && g_frame_count < (start + length)) ) dump_me = true;

	if (!dump_me) return;

	for (auto i = 0 ; i < 3 ; i++) {
		if (m_state.ps_srv[i] != NULL) {
			m_state.ps_srv[i]->Save(format("/tmp/in_f%d__d%d__%d.bmp", g_frame_count, g_draw_count, i));
		}
	}
	//if (m_state.rtv != NULL) m_state.rtv->Save(format("/tmp/target_f%d__d%d__tex.bmp", g_frame_count, g_draw_count));
	//if (m_state.dsv != NULL) m_state.dsv->Save(format("/tmp/ds_in_%d.bmp", g_draw_count));

	fprintf(stderr, "Draw %d (Frame %d)\n", g_draw_count, g_frame_count);
	fprintf(stderr, "vs: %d ; gs: %d ; ps: %d\n", m_state.vs, m_state.gs, m_state.ps);
	m_state.vb->debug();
	m_state.bs->debug();
	m_state.dss->debug();
}

void GSDeviceOGL::DebugOutput()
{
	CheckDebugLog();

	bool dump_me = false;
	uint32 start = theApp.GetConfig("debug_ogl_dump", 0);
	uint32 length = theApp.GetConfig("debug_ogl_dump_length", 5);
	if ( (start != 0 && g_frame_count >= start && g_frame_count < (start + length)) ) dump_me = true;

	if (!dump_me) return;

	if (m_state.rtv == m_backbuffer) {
		m_state.rtv->Save(format("/tmp/out_f%d__d%d__back.bmp", g_frame_count, g_draw_count));
	} else {
		if (m_state.rtv != NULL) m_state.rtv->Save(format("/tmp/out_f%d__d%d__tex.bmp", g_frame_count, g_draw_count));
	}
	if (m_state.dsv != NULL) m_state.dsv->Save(format("/tmp/ds_out_%d.bmp", g_draw_count));

	fprintf(stderr, "\n");
	//DebugBB();
}

<<<<<<< HEAD
void GSDeviceOGL::DrawPrimitive()
{
#ifdef ENABLE_OGL_DEBUG
	DebugInput();
=======
#ifdef DISABLE_GL42
static void set_uniform_buffer_binding(GLuint prog, GLchar* name, GLuint binding) {
	GLuint index;
	index = glGetUniformBlockIndex(prog, name);
	if (index != GL_INVALID_INDEX) {
		glUniformBlockBinding(prog, index, binding);
	}
}
>>>>>>> e3d658b5
#endif

#ifdef DISABLE_GL41_SSO
GLuint GSDeviceOGL::link_prog()
{
	GLuint single_prog = glCreateProgram();
	if (m_state.vs) glAttachShader(single_prog, m_state.vs);
	if (m_state.ps) glAttachShader(single_prog, m_state.ps);
	if (m_state.gs) glAttachShader(single_prog, m_state.gs);

<<<<<<< HEAD
#ifdef ENABLE_OGL_DEBUG
	DebugOutput();
	g_draw_count++;
=======
	glLinkProgram(single_prog);

	GLint status;
	glGetProgramiv(single_prog, GL_LINK_STATUS, &status);
	if (!status) {
		GLint log_length = 0;
		glGetProgramiv(single_prog, GL_INFO_LOG_LENGTH, &log_length);
		if (log_length > 0) {
			char* log = new char[log_length];
			glGetProgramInfoLog(single_prog, log_length, NULL, log);
			fprintf(stderr, "%s", log);
			delete[] log;
		}
		fprintf(stderr, "\n");
	}

#if 0
	if (m_state.vs) glDetachShader(single_prog, m_state.vs);
	if (m_state.ps) glDetachShader(single_prog, m_state.ps);
	if (m_state.gs) glDetachShader(single_prog, m_state.gs);
>>>>>>> e3d658b5
#endif

	return single_prog;
}
#endif

void GSDeviceOGL::BeforeDraw()
{
#ifdef ENABLE_OGL_DEBUG
	DebugInput();
#endif

#ifdef DISABLE_GL41_SSO
	// Note: shader are integer lookup pointer. They start from 1 and incr
	// every time you create a new shader OR a new program.
	uint64 sel = (uint64)m_state.vs << 40 | (uint64)m_state.gs << 20 | m_state.ps;
	auto single_prog = m_single_prog.find(sel);
	if (single_prog == m_single_prog.end()) {
		m_single_prog[sel] = link_prog();	
		single_prog = m_single_prog.find(sel);
	}

	glUseProgram(single_prog->second);

#endif

<<<<<<< HEAD
#ifdef ENABLE_OGL_DEBUG
=======
#ifdef DISABLE_GL42
	set_uniform_buffer_binding(m_state.vs, "cb20", 20);
	set_uniform_buffer_binding(m_state.ps, "cb21", 21);

	set_uniform_buffer_binding(m_state.ps, "cb10", 10);
	set_uniform_buffer_binding(m_state.ps, "cb11", 11);
	set_uniform_buffer_binding(m_state.ps, "cb12", 12);
	set_uniform_buffer_binding(m_state.ps, "cb13", 13);
#endif
}

void GSDeviceOGL::AfterDraw()
{
#ifdef OGL_DEBUG
>>>>>>> e3d658b5
	DebugOutput();
#endif
#if defined(OGL_DEBUG) || defined(PRINT_FRAME_NUMBER)
	g_draw_count++;
#endif
}

void GSDeviceOGL::DrawPrimitive()
{
	BeforeDraw();
	m_state.vb->DrawPrimitive();
	AfterDraw();
}

void GSDeviceOGL::DrawIndexedPrimitive()
{
	BeforeDraw();
	m_state.vb->DrawIndexedPrimitive();
	AfterDraw();
}

void GSDeviceOGL::DrawIndexedPrimitive(int offset, int count)
{
	ASSERT(offset + count <= m_index.count);
<<<<<<< HEAD
#ifdef ENABLE_OGL_DEBUG
	DebugInput();
#endif
=======
>>>>>>> e3d658b5

	BeforeDraw();
	m_state.vb->DrawIndexedPrimitive(offset, count);
<<<<<<< HEAD

#ifdef ENABLE_OGL_DEBUG
	DebugOutput();
	g_draw_count++;
#endif
=======
	AfterDraw();
>>>>>>> e3d658b5
}

void GSDeviceOGL::ClearRenderTarget(GSTexture* t, const GSVector4& c)
{
	GLuint fbo_old = m_state.fbo;
	if (static_cast<GSTextureOGL*>(t)->IsBackbuffer()) {
		// FIXME I really not sure
		OMSetFBO(0);
		//glClearBufferfv(GL_COLOR, GL_LEFT, c.v);
		glClearBufferfv(GL_COLOR, 0, c.v);
		// code for the old interface
		// glClearColor(c.x, c.y, c.z, c.w);
		// glClear(GL_COLOR_BUFFER_BIT);
	} else {
		// FIXME1 I need to clarify this FBO attachment stuff
		// I would like to avoid FBO for a basic clean operation
		OMSetFBO(m_fbo);
		static_cast<GSTextureOGL*>(t)->Attach(GL_COLOR_ATTACHMENT0);
		glClearBufferfv(GL_COLOR, 0, c.v);
	}
	OMSetFBO(fbo_old);
}

void GSDeviceOGL::ClearRenderTarget(GSTexture* t, uint32 c)
{
	GSVector4 color = GSVector4::rgba32(c) * (1.0f / 255);
	ClearRenderTarget(t, color);
}

void GSDeviceOGL::ClearDepth(GSTexture* t, float c)
{
	GLuint fbo_old = m_state.fbo;
	// FIXME I need to clarify this FBO attachment stuff
	// I would like to avoid FBO for a basic clean operation
	OMSetFBO(m_fbo);
	static_cast<GSTextureOGL*>(t)->Attach(GL_DEPTH_STENCIL_ATTACHMENT);
	// FIXME can you clean depth and stencil separately
	// XXX: glClear* depends on the scissor test!!! Disable it because the viewport 
	// could be smaller than the texture and we really want to clean all pixels.
	glDisable(GL_SCISSOR_TEST);
	if (m_state.dss != NULL && m_state.dss->IsMaskEnable()) {
		glClearBufferfv(GL_DEPTH, 0, &c);
	} else {
		glDepthMask(true);
		glClearBufferfv(GL_DEPTH, 0, &c);
		glDepthMask(false);
	}
	glEnable(GL_SCISSOR_TEST);
	OMSetFBO(fbo_old);
}

void GSDeviceOGL::ClearStencil(GSTexture* t, uint8 c)
{
	GLuint fbo_old = m_state.fbo;
	// FIXME I need to clarify this FBO attachment stuff
	// I would like to avoid FBO for a basic clean operation
	OMSetFBO(m_fbo);
	static_cast<GSTextureOGL*>(t)->Attach(GL_DEPTH_STENCIL_ATTACHMENT);
	GLint color = c;
	// FIXME can you clean depth and stencil separately
	glClearBufferiv(GL_STENCIL, 0, &color);
	OMSetFBO(fbo_old);
}

GSTexture* GSDeviceOGL::CreateRenderTarget(int w, int h, bool msaa, int format)
{
	return GSDevice::CreateRenderTarget(w, h, msaa, format ? format : GL_RGBA8);
}

GSTexture* GSDeviceOGL::CreateDepthStencil(int w, int h, bool msaa, int format)
{
	return GSDevice::CreateDepthStencil(w, h, msaa, format ? format : GL_DEPTH32F_STENCIL8);
}

GSTexture* GSDeviceOGL::CreateTexture(int w, int h, int format)
{
	return GSDevice::CreateTexture(w, h, format ? format : GL_RGBA8);
}

GSTexture* GSDeviceOGL::CreateOffscreen(int w, int h, int format)
{
	return GSDevice::CreateOffscreen(w, h, format ? format : GL_RGBA8);
}

// blit a texture into an offscreen buffer
GSTexture* GSDeviceOGL::CopyOffscreen(GSTexture* src, const GSVector4& sr, int w, int h, int format)
{
	GSTexture* dst = NULL;

	if(format == 0) format = GL_RGBA8;

	if(format != GL_RGBA8 && format != GL_R16UI)
	{
		ASSERT(0);

		return NULL;
	}

	// FIXME: It is possible to bypass completely offscreen-buffer on opengl but it needs some re-thinking of the code.
	// For the moment mimic dx11 
	GSTexture* rt = CreateRenderTarget(w, h, false, format);
	if(rt)
	{
		GSVector4 dr(0, 0, w, h);

		if(GSTexture* src2 = src->IsMSAA() ? Resolve(src) : src)
		{
			StretchRect(src2, sr, rt, dr, m_convert.ps[format == GL_R16UI ? 1 : 0]);

			if(src2 != src) Recycle(src2);
		}


		GSVector4i dor(0, 0, w, h);
		dst = CreateOffscreen(w, h, format);

		if (dst) CopyRect(rt, dst, dor);
#if 0
		if(dst)
		{
			m_ctx->CopyResource(*(GSTexture11*)dst, *(GSTexture11*)rt);
		}
#endif

		Recycle(rt);
	}

	return dst;
	//return rt;
}

// Copy a sub part of a texture into another
// Several question to answer did texture have same size?
// From a sub-part to the same sub-part
// From a sub-part to a full texture
void GSDeviceOGL::CopyRect(GSTexture* st, GSTexture* dt, const GSVector4i& r)
{
	if(!st || !dt)
	{
		ASSERT(0);
		return;
	}

	// FIXME: the extension was integrated in opengl 4.3 (now we need driver that support OGL4.3)
	// FIXME check those function work as expected
	// void CopyImageSubDataNV(
    //         uint32 srcName, enum srcTarget, int srcLevel, int srcX, int srcY, int srcZ,
	//     uint32 dstName, enum dstTarget, int dstLevel, int dstX, int dstY, int dstZ,
	//     sizei width, sizei height, sizei depth);
	glCopyImageSubDataNV( static_cast<GSTextureOGL*>(st)->GetID(), static_cast<GSTextureOGL*>(st)->GetTarget(), 
			0, r.x, r.y, 0,
			static_cast<GSTextureOGL*>(dt)->GetID(), static_cast<GSTextureOGL*>(dt)->GetTarget(),
			0, r.x, r.y, 0,
			r.width(), r.height(), 1);

#if 0
	D3D11_BOX box = {r.left, r.top, 0, r.right, r.bottom, 1};
	m_ctx->CopySubresourceRegion(*(GSTexture11*)dt, 0, 0, 0, 0, *(GSTexture11*)st, 0, &box);
#endif
}

void GSDeviceOGL::StretchRect(GSTexture* st, const GSVector4& sr, GSTexture* dt, const GSVector4& dr, int shader, bool linear)
{
	StretchRect(st, sr, dt, dr, m_convert.ps[shader], linear);
}

void GSDeviceOGL::StretchRect(GSTexture* st, const GSVector4& sr, GSTexture* dt, const GSVector4& dr, GLuint ps, bool linear)
{
	StretchRect(st, sr, dt, dr, ps, m_convert.bs, linear);
}

void GSDeviceOGL::StretchRect(GSTexture* st, const GSVector4& sr, GSTexture* dt, const GSVector4& dr, GLuint ps, GSBlendStateOGL* bs, bool linear)
{

	if(!st || !dt)
	{
		ASSERT(0);
		return;
	}

	// ************************************
	// Init
	// ************************************

	BeginScene();

	GSVector2i ds = dt->GetSize();

	// ************************************
	// om
	// ************************************

	OMSetDepthStencilState(m_convert.dss, 0);
	OMSetBlendState(bs, 0);
	OMSetRenderTargets(dt, NULL);

	// ************************************
	// ia
	// ************************************


	float left = dr.x * 2 / ds.x - 1.0f;
	float top = 1.0f - dr.y * 2 / ds.y;
	float right = dr.z * 2 / ds.x - 1.0f;
	float bottom = 1.0f - dr.w * 2 / ds.y;

	// Flip y axis only when we render in the backbuffer
	// By default everything is render in the wrong order (ie dx).
	// 1/ consistency between several pass rendering (interlace)
	// 2/ in case some GSdx code expect thing in dx order.
	// Only flipping the backbuffer is transparent (I hope)...
	GSVector4 flip_sr = sr;
	if (static_cast<GSTextureOGL*>(dt)->IsBackbuffer()) {
		flip_sr.y = 1.0f - sr.y;
		flip_sr.w = 1.0f - sr.w;
	}

	GSVertexPT1 vertices[] =
	{
		{GSVector4(left, bottom, 0.5f, 1.0f), GSVector2(flip_sr.x, flip_sr.y)},
		{GSVector4(right, bottom, 0.5f, 1.0f), GSVector2(flip_sr.z, flip_sr.y)},
		{GSVector4(left, top, 0.5f, 1.0f), GSVector2(flip_sr.x, flip_sr.w)},
		{GSVector4(right, top, 0.5f, 1.0f), GSVector2(flip_sr.z, flip_sr.w)},
	};
	//fprintf(stderr, "A:%fx%f B:%fx%f\n", left, top, bottom, right);
	//fprintf(stderr, "SR: %f %f %f %f\n", sr.x, sr.y, sr.z, sr.w);

	IASetVertexState(m_vb_sr);
	IASetVertexBuffer(vertices, 4);
	IASetPrimitiveTopology(GL_TRIANGLE_STRIP);

	// ************************************
	// vs
	// ************************************

	VSSetShader(m_convert.vs);

	// ************************************
	// gs
	// ************************************

	GSSetShader(0);

	// ************************************
	// ps
	// ************************************

	PSSetShaderResources(st, NULL);
	PSSetSamplerState(linear ? m_convert.ln : m_convert.pt, 0);
	PSSetShader(ps);

	// ************************************
	// Draw
	// ************************************
	DrawPrimitive();

	// ************************************
	// End
	// ************************************

	EndScene();

	PSSetShaderResources(NULL, NULL);
}

void GSDeviceOGL::DoMerge(GSTexture* st[2], GSVector4* sr, GSTexture* dt, GSVector4* dr, bool slbg, bool mmod, const GSVector4& c)
{
	ClearRenderTarget(dt, c);

	if(st[1] && !slbg)
	{
		StretchRect(st[1], sr[1], dt, dr[1], m_merge_obj.ps[0]);
	}

	if(st[0])
	{
		SetUniformBuffer(m_merge_obj.cb);
		m_merge_obj.cb->upload(&c.v);

		StretchRect(st[0], sr[0], dt, dr[0], m_merge_obj.ps[mmod ? 1 : 0], m_merge_obj.bs);
	}
}

void GSDeviceOGL::DoInterlace(GSTexture* st, GSTexture* dt, int shader, bool linear, float yoffset)
{
	GSVector4 s = GSVector4(dt->GetSize());

	GSVector4 sr(0, 0, 1, 1);
	GSVector4 dr(0.0f, yoffset, s.x, s.y + yoffset);

	InterlaceConstantBuffer cb;

	cb.ZrH = GSVector2(0, 1.0f / s.y);
	cb.hH = s.y / 2;

	SetUniformBuffer(m_interlace.cb);
	m_interlace.cb->upload(&cb);

	StretchRect(st, sr, dt, dr, m_interlace.ps[shader], linear);
}

void GSDeviceOGL::DoShadeBoost(GSTexture* st, GSTexture* dt)
{
	GSVector2i s = dt->GetSize();

	GSVector4 sr(0, 0, 1, 1);
	GSVector4 dr(0, 0, s.x, s.y);

	ShadeBoostConstantBuffer cb;

	cb.rcpFrame = GSVector4(1.0f / s.x, 1.0f / s.y, 0.0f, 0.0f);
	cb.rcpFrameOpt = GSVector4::zero();

	SetUniformBuffer(m_shadeboost.cb);
	m_shadeboost.cb->upload(&cb);

	StretchRect(st, sr, dt, dr, m_shadeboost.ps, m_shadeboost.cb);
}

void GSDeviceOGL::SetupDATE(GSTexture* rt, GSTexture* ds, const GSVertexPT1* vertices, bool datm)
{
	const GSVector2i& size = rt->GetSize();

	if(GSTexture* t = CreateRenderTarget(size.x, size.y, rt->IsMSAA()))
	{
		// sfex3 (after the capcom logo), vf4 (first menu fading in), ffxii shadows, rumble roses shadows, persona4 shadows

		BeginScene();

		ClearStencil(ds, 0);

		// om

		OMSetDepthStencilState(m_date.dss, 1);
		OMSetBlendState(m_date.bs, 0);
		OMSetRenderTargets(t, ds);

		// ia

		IASetVertexState(m_vb_sr);
		IASetVertexBuffer(vertices, 4);
		IASetPrimitiveTopology(GL_TRIANGLE_STRIP);

		// vs

		VSSetShader(m_convert.vs);

		// gs

		GSSetShader(0);

		// ps

		GSTexture* rt2 = rt->IsMSAA() ? Resolve(rt) : rt;

		PSSetShaderResources(rt2, NULL);
		PSSetSamplerState(m_convert.pt, 0);
		PSSetShader(m_convert.ps[datm ? 2 : 3]);

		//

		DrawPrimitive();

		//

		EndScene();

		Recycle(t);

		if(rt2 != rt) Recycle(rt2);
	}
}

// copy a multisample texture to a non-texture multisample. On opengl you need 2 FBO with different level of
// sample and then do a blit. Headach expected to for the moment just drop MSAA...
GSTexture* GSDeviceOGL::Resolve(GSTexture* t)
{
	ASSERT(t != NULL && t->IsMSAA());
#if 0

	if(GSTexture* dst = CreateRenderTarget(t->GetWidth(), t->GetHeight(), false, t->GetFormat()))
	{
		dst->SetScale(t->GetScale());

		m_ctx->ResolveSubresource(*(GSTexture11*)dst, 0, *(GSTexture11*)t, 0, (DXGI_FORMAT)t->GetFormat());

		return dst;
	}

	return NULL;
#endif
	return NULL;
}

void GSDeviceOGL::EndScene()
{
	m_state.vb->EndScene();
}

void GSDeviceOGL::SetUniformBuffer(GSUniformBufferOGL* cb)
{
	if (m_state.cb != cb) {
		 m_state.cb = cb;
		 cb->bind();
	}
}

void GSDeviceOGL::IASetVertexState(GSVertexBufferStateOGL* vb)
{
	if (vb == NULL) vb = m_vb;

	if (m_state.vb != vb) {
		m_state.vb = vb;
		vb->bind();
	}
}

void GSDeviceOGL::IASetVertexBuffer(const void* vertices, size_t count)
{
	m_state.vb->UploadVB(vertices, count);
}

bool GSDeviceOGL::IAMapVertexBuffer(void** vertex, size_t stride, size_t count)
{
	return m_state.vb->MapVB(vertex, count);
}

void GSDeviceOGL::IAUnmapVertexBuffer()
{
	m_state.vb->UnmapVB();
}

void GSDeviceOGL::IASetIndexBuffer(const void* index, size_t count)
{
	m_state.vb->UploadIB(index, count);
}

void GSDeviceOGL::IASetPrimitiveTopology(GLenum topology)
{
	m_state.vb->SetTopology(topology);
}

void GSDeviceOGL::VSSetShader(GLuint vs)
{
	if(m_state.vs != vs)
	{
		m_state.vs = vs;
#ifndef DISABLE_GL41_SSO
		glUseProgramStages(m_pipeline, GL_VERTEX_SHADER_BIT, vs);
#endif
	}
}

void GSDeviceOGL::GSSetShader(GLuint gs)
{
	if(m_state.gs != gs)
	{
		m_state.gs = gs;
#ifndef DISABLE_GL41_SSO
		glUseProgramStages(m_pipeline, GL_GEOMETRY_SHADER_BIT, gs);
#endif
	}
}

void GSDeviceOGL::PSSetShaderResources(GSTexture* sr0, GSTexture* sr1)
{
	PSSetShaderResource(0, sr0);
	PSSetShaderResource(1, sr1);
	//PSSetShaderResource(2, NULL);
}

void GSDeviceOGL::PSSetShaderResource(int i, GSTexture* sr)
{
	GSTextureOGL* srv = static_cast<GSTextureOGL*>(sr);

	if(m_state.ps_srv[i] != srv)
	{
		m_state.ps_srv[i] = srv;

		m_srv_changed = true;
	}
}

void GSDeviceOGL::PSSetSamplerState(GLuint ss0, GLuint ss1, GLuint ss2)
{
	if(m_state.ps_ss[0] != ss0 || m_state.ps_ss[1] != ss1)
	//if(m_state.ps_ss[0] != ss0 || m_state.ps_ss[1] != ss1 || m_state.ps_ss[2] != ss2)
	{
		m_state.ps_ss[0] = ss0;
		m_state.ps_ss[1] = ss1;
		//m_state.ps_ss[2] = ss2;

		m_ss_changed = true;
	}
}

void GSDeviceOGL::PSSetShader(GLuint ps)
{
	if(m_state.ps != ps)
	{
		m_state.ps = ps;
#ifndef DISABLE_GL41_SSO
		glUseProgramStages(m_pipeline, GL_FRAGMENT_SHADER_BIT, ps);
#endif
	}

// Sampler and texture must be set at the same time
// 1/ select the texture unit
// glActiveTexture(GL_TEXTURE0 + 1);
// 2/ bind the texture
// glBindTexture(GL_TEXTURE_2D , brickTexture);
// 3/ sets the texture sampler in GLSL (could be useless with layout stuff)
// glUniform1i(brickSamplerId , 1);
// 4/ set the sampler state
// glBindSampler(1 , sampler);
	if (m_srv_changed || m_ss_changed) {
		for (uint32 i=0 ; i < 1; i++) {
			if (m_state.ps_srv[i] != NULL) {
				m_state.ps_srv[i]->EnableUnit(i);
				glBindSampler(i, m_state.ps_ss[i]);
			}
		}
	}
}

void GSDeviceOGL::OMSetFBO(GLuint fbo, GLenum buffer)
{
	if (m_state.fbo != fbo) {
		m_state.fbo = fbo;
		glBindFramebuffer(GL_FRAMEBUFFER, fbo);
		// FIXME DEBUG
		//if (fbo) fprintf(stderr, "FB status %x\n", glCheckFramebufferStatus(GL_FRAMEBUFFER));
	}

	if (m_state.draw != buffer) {
		m_state.draw = buffer;
		glDrawBuffer(buffer);
	}

}

void GSDeviceOGL::OMSetDepthStencilState(GSDepthStencilOGL* dss, uint8 sref)
{
	if(m_state.dss != dss) {
		m_state.dss = dss;
		m_state.sref = sref;

		dss->SetupDepth();
		dss->SetupStencil(sref);

	} else if (m_state.sref != sref) {
		m_state.sref = sref;

		dss->SetupStencil(sref);
	}
}

void GSDeviceOGL::OMSetBlendState(GSBlendStateOGL* bs, float bf)
{
	if( m_state.bs != bs || (m_state.bf != bf && bs->HasConstantFactor()) )
	{
		m_state.bs = bs;
		m_state.bf = bf;

		bs->SetupBlend(bf);
	}
}

void GSDeviceOGL::OMSetRenderTargets(GSTexture* rt, GSTexture* ds, const GSVector4i* scissor)
{
	// Hum, need to separate 2 case, Render target fbo and render target backbuffer
	// Or maybe blit final result to the backbuffer
	m_state.rtv = static_cast<GSTextureOGL*>(rt);
	m_state.dsv = static_cast<GSTextureOGL*>(ds);

	if (static_cast<GSTextureOGL*>(rt)->IsBackbuffer()) {
		ASSERT(ds == NULL); // no depth-stencil without FBO

		OMSetFBO(0);

	} else {
		ASSERT(rt != NULL); // a render target must exists

		// FIXME DEBUG special case for GL_R16UI
		if (rt->GetFormat() == GL_R16UI) {
			OMSetFBO(m_fbo, GL_COLOR_ATTACHMENT1);
			static_cast<GSTextureOGL*>(rt)->Attach(GL_COLOR_ATTACHMENT1);
		} else {
			OMSetFBO(m_fbo, GL_COLOR_ATTACHMENT0);
			static_cast<GSTextureOGL*>(rt)->Attach(GL_COLOR_ATTACHMENT0);
		}

		if (ds != NULL)
			static_cast<GSTextureOGL*>(ds)->Attach(GL_DEPTH_STENCIL_ATTACHMENT);
	}

	if(m_state.viewport != rt->GetSize())
	{
		m_state.viewport = rt->GetSize();
		glViewport(0, 0, rt->GetWidth(), rt->GetHeight());
	}

	GSVector4i r = scissor ? *scissor : GSVector4i(rt->GetSize()).zwxy();

	if(!m_state.scissor.eq(r))
	{
		m_state.scissor = r;
		glScissor( r.x, r.y, r.width(), r.height() );
	}
}

void GSDeviceOGL::CompileShaderFromSource(const std::string& glsl_file, const std::string& entry, GLenum type, GLuint* program, const char* glsl_h_code, const std::string& macro_sel)
{
	// *****************************************************
	// Build a header string
	// *****************************************************
	// First select the version (must be the first line so we need to generate it
#ifdef DISABLE_GL41_SSO
	#ifdef DISABLE_GL42
	std::string version = "#version 330\n#define DISABLE_GL42\n";
	#else
	std::string version = "#version 330\n#extension GL_ARB_shading_language_420pack: require\n";
	#endif
#else
	#ifdef DISABLE_GL42
	std::string version = "#version 330\n#extension GL_ARB_separate_shader_objects : require\n#define DISABLE_GL42\n";
	#else
	std::string version = "#version 330\n#extension GL_ARB_shading_language_420pack: require\n#extension GL_ARB_separate_shader_objects : require\n";
	#endif
#endif
	//std::string version = "#version 420\n";

	// Allow to puts several shader in 1 files
	std::string shader_type;
	switch (type) {
		case GL_VERTEX_SHADER:
			shader_type = "#define VERTEX_SHADER 1\n";
			break;
		case GL_GEOMETRY_SHADER:
			shader_type = "#define GEOMETRY_SHADER 1\n";
			break;
		case GL_FRAGMENT_SHADER:
			shader_type = "#define FRAGMENT_SHADER 1\n";
			break;
		default: ASSERT(0);
	}

	// Select the entry point ie the main function
	std::string entry_main = format("#define %s main\n", entry.c_str());

	std::string header = version + shader_type + entry_main + macro_sel;

	// *****************************************************
	// Read the source file
	// *****************************************************
	std::string source;
	std::string line;
	// Each linux distributions have his rules for path so we give them the possibility to
	// change it with compilation flags. -- Gregory
#ifdef GLSL_SHADER_DIR_COMPILATION
#define xGLSL_SHADER_DIR_str(s) GLSL_SHADER_DIR_str(s)
#define GLSL_SHADER_DIR_str(s) #s
	const std::string shader_file = string(xGLSL_SHADER_DIR_str(GLSL_SHADER_DIR_COMPILATION)) + '/' + glsl_file;
#else
	const std::string shader_file = string("plugins/") + glsl_file;
#endif
	std::ifstream myfile(shader_file.c_str());
	bool failed_to_open_glsl = true;
	if (myfile.is_open()) {
		while ( myfile.good() )
		{
			getline (myfile,line);
			source += line;
			source += '\n';
		}
		myfile.close();
		failed_to_open_glsl = false;
	}


	// Note it is better to separate header and source file to have the good line number
	// in the glsl compiler report
	const char** sources_array = (const char**)malloc(2*sizeof(char*));

	char* header_str = (char*)malloc(header.size() + 1);
	sources_array[0] = header_str;
	header.copy(header_str, header.size(), 0);
	header_str[header.size()] = '\0';

	char* source_str = (char*)malloc(source.size() + 1);
	if (failed_to_open_glsl) {
		sources_array[1] = glsl_h_code;
	} else {
		sources_array[1] = source_str;
		source.copy(source_str, source.size(), 0);
		source_str[source.size()] = '\0';
	}


#ifndef DISABLE_GL41_SSO
#if 0
	// Could be useful one day
	const GLchar* ShaderSource[1];
	ShaderSource[0] = header.append(source).c_str();
	*program = glCreateShaderProgramv(type, 1, &ShaderSource[0]);
#else
	*program = glCreateShaderProgramv(type, 2, sources_array);
#endif
#else
	*program = glCreateShader(type);
	glShaderSource(*program, 2, sources_array, NULL);
	glCompileShader(*program);
#endif

	free(source_str);
	free(header_str);
	free(sources_array);

	if (theApp.GetConfig("debug_ogl_shader", 1) == 1) {
		// Print a nice debug log
		fprintf(stderr, "%s (entry %s, prog %d) :", glsl_file.c_str(), entry.c_str(), *program);
		fprintf(stderr, "\n%s", macro_sel.c_str());

		GLint log_length = 0;
#ifndef DISABLE_GL41_SSO
		glGetProgramiv(*program, GL_INFO_LOG_LENGTH, &log_length);
#else
		glGetShaderiv(*program, GL_INFO_LOG_LENGTH, &log_length);
#endif
		if (log_length > 0) {
			char* log = new char[log_length];
#ifndef DISABLE_GL41_SSO
			glGetProgramInfoLog(*program, log_length, NULL, log);
#else
			glGetShaderInfoLog(*program, log_length, NULL, log);
#endif
			fprintf(stderr, "%s", log);
			delete[] log;
		}
		fprintf(stderr, "\n");
	}
}

void GSDeviceOGL::CheckDebugLog()
{
       unsigned int count = 64; // max. num. of messages that will be read from the log
       int bufsize = 2048;
       unsigned int* sources      = new unsigned int[count];
       unsigned int* types        = new unsigned int[count];
       unsigned int* ids   = new unsigned int[count];
       unsigned int* severities = new unsigned int[count];
       int* lengths = new int[count];
       char* messageLog = new char[bufsize];

       unsigned int retVal = glGetDebugMessageLogARB(count, bufsize, sources, types, ids, severities, lengths, messageLog);

       if(retVal > 0)
       {
             unsigned int pos = 0;
             for(unsigned int i=0; i<retVal; i++)
             {
                    DebugOutputToFile(sources[i], types[i], ids[i], severities[i],
 &messageLog[pos]);
                    pos += lengths[i];
              }
       }

       delete [] sources;
       delete [] types;
       delete [] ids;
       delete [] severities;
       delete [] lengths;
       delete [] messageLog;
}

void GSDeviceOGL::DebugOutputToFile(unsigned int source, unsigned int type, unsigned int id, unsigned int severity, const char* message)
{
	char debType[20], debSev[5];
	static int sev_counter = 0;

	if(type == GL_DEBUG_TYPE_ERROR_ARB)
		strcpy(debType, "Error");
	else if(type == GL_DEBUG_TYPE_DEPRECATED_BEHAVIOR_ARB)
		strcpy(debType, "Deprecated behavior");
	else if(type == GL_DEBUG_TYPE_UNDEFINED_BEHAVIOR_ARB)
		strcpy(debType, "Undefined behavior");
	else if(type == GL_DEBUG_TYPE_PORTABILITY_ARB)
		strcpy(debType, "Portability");
	else if(type == GL_DEBUG_TYPE_PERFORMANCE_ARB)
		strcpy(debType, "Performance");
	else if(type == GL_DEBUG_TYPE_OTHER_ARB)
		strcpy(debType, "Other");
	else
		strcpy(debType, "UNKNOWN");

	if(severity == GL_DEBUG_SEVERITY_HIGH_ARB) {
		strcpy(debSev, "High");
		sev_counter++;
	}
	else if(severity == GL_DEBUG_SEVERITY_MEDIUM_ARB)
		strcpy(debSev, "Med");
	else if(severity == GL_DEBUG_SEVERITY_LOW_ARB)
		strcpy(debSev, "Low");

	#ifdef LOUD_DEBUGGING
	fprintf(stderr,"Type:%s\tID:%d\tSeverity:%s\tMessage:%s\n", debType, g_draw_count, debSev,message);
	#endif

	FILE* f = fopen("Debug.txt","a");
	if(f)
	{
		fprintf(f,"Type:%s\tID:%d\tSeverity:%s\tMessage:%s\n", debType, g_draw_count, debSev,message);
		fclose(f);
	}
	//if (sev_counter > 2) assert(0);
}

// (A - B) * C + D
// A: Cs/Cd/0
// B: Cs/Cd/0
// C: As/Ad/FIX
// D: Cs/Cd/0

// bogus: 0100, 0110, 0120, 0200, 0210, 0220, 1001, 1011, 1021
// tricky: 1201, 1211, 1221

// Source.rgb = float3(1, 1, 1);
// 1201 Cd*(1 + As) => Source * Dest color + Dest * Source alpha
// 1211 Cd*(1 + Ad) => Source * Dest color + Dest * Dest alpha
// 1221 Cd*(1 + F) => Source * Dest color + Dest * Factor

// Copy Dx blend table and convert it to ogl
#define D3DBLENDOP_ADD			GL_FUNC_ADD
#define D3DBLENDOP_SUBTRACT		GL_FUNC_SUBTRACT
#define D3DBLENDOP_REVSUBTRACT	GL_FUNC_REVERSE_SUBTRACT

#define D3DBLEND_ONE			GL_ONE
#define D3DBLEND_ZERO			GL_ZERO
#define D3DBLEND_INVDESTALPHA	GL_ONE_MINUS_DST_ALPHA
#define D3DBLEND_DESTALPHA		GL_DST_ALPHA
#define D3DBLEND_DESTCOLOR		GL_DST_COLOR
#define D3DBLEND_BLENDFACTOR	GL_CONSTANT_COLOR
#define D3DBLEND_INVBLENDFACTOR GL_ONE_MINUS_CONSTANT_COLOR

#define D3DBLEND_SRCALPHA		GL_SRC1_ALPHA
#define D3DBLEND_INVSRCALPHA	GL_ONE_MINUS_SRC1_ALPHA
                        
const GSDeviceOGL::D3D9Blend GSDeviceOGL::m_blendMapD3D9[3*3*3*3] =
{
	{0, D3DBLENDOP_ADD, D3DBLEND_ONE, D3DBLEND_ZERO},						// 0000: (Cs - Cs)*As + Cs ==> Cs
	{0, D3DBLENDOP_ADD, D3DBLEND_ZERO, D3DBLEND_ONE},						// 0001: (Cs - Cs)*As + Cd ==> Cd
	{0, D3DBLENDOP_ADD, D3DBLEND_ZERO, D3DBLEND_ZERO},						// 0002: (Cs - Cs)*As +  0 ==> 0
	{0, D3DBLENDOP_ADD, D3DBLEND_ONE, D3DBLEND_ZERO},						// 0010: (Cs - Cs)*Ad + Cs ==> Cs
	{0, D3DBLENDOP_ADD, D3DBLEND_ZERO, D3DBLEND_ONE},						// 0011: (Cs - Cs)*Ad + Cd ==> Cd
	{0, D3DBLENDOP_ADD, D3DBLEND_ZERO, D3DBLEND_ZERO},						// 0012: (Cs - Cs)*Ad +  0 ==> 0
	{0, D3DBLENDOP_ADD, D3DBLEND_ONE, D3DBLEND_ZERO},						// 0020: (Cs - Cs)*F  + Cs ==> Cs
	{0, D3DBLENDOP_ADD, D3DBLEND_ZERO, D3DBLEND_ONE},						// 0021: (Cs - Cs)*F  + Cd ==> Cd
	{0, D3DBLENDOP_ADD, D3DBLEND_ZERO, D3DBLEND_ZERO},						// 0022: (Cs - Cs)*F  +  0 ==> 0
	{1, D3DBLENDOP_SUBTRACT, D3DBLEND_SRCALPHA, D3DBLEND_SRCALPHA},			//*0100: (Cs - Cd)*As + Cs ==> Cs*(As + 1) - Cd*As
	{0, D3DBLENDOP_ADD, D3DBLEND_SRCALPHA, D3DBLEND_INVSRCALPHA},			// 0101: (Cs - Cd)*As + Cd ==> Cs*As + Cd*(1 - As)
	{0, D3DBLENDOP_SUBTRACT, D3DBLEND_SRCALPHA, D3DBLEND_SRCALPHA},			// 0102: (Cs - Cd)*As +  0 ==> Cs*As - Cd*As
	{1, D3DBLENDOP_SUBTRACT, D3DBLEND_DESTALPHA, D3DBLEND_DESTALPHA},		//*0110: (Cs - Cd)*Ad + Cs ==> Cs*(Ad + 1) - Cd*Ad
	{0, D3DBLENDOP_ADD, D3DBLEND_DESTALPHA, D3DBLEND_INVDESTALPHA},			// 0111: (Cs - Cd)*Ad + Cd ==> Cs*Ad + Cd*(1 - Ad)
	{0, D3DBLENDOP_SUBTRACT, D3DBLEND_DESTALPHA, D3DBLEND_DESTALPHA},		// 0112: (Cs - Cd)*Ad +  0 ==> Cs*Ad - Cd*Ad
	{1, D3DBLENDOP_SUBTRACT, D3DBLEND_BLENDFACTOR, D3DBLEND_BLENDFACTOR},	//*0120: (Cs - Cd)*F  + Cs ==> Cs*(F + 1) - Cd*F
	{0, D3DBLENDOP_ADD, D3DBLEND_BLENDFACTOR, D3DBLEND_INVBLENDFACTOR},		// 0121: (Cs - Cd)*F  + Cd ==> Cs*F + Cd*(1 - F)
	{0, D3DBLENDOP_SUBTRACT, D3DBLEND_BLENDFACTOR, D3DBLEND_BLENDFACTOR},	// 0122: (Cs - Cd)*F  +  0 ==> Cs*F - Cd*F
	{1, D3DBLENDOP_ADD, D3DBLEND_SRCALPHA, D3DBLEND_ZERO},					//*0200: (Cs -  0)*As + Cs ==> Cs*(As + 1)
	{0, D3DBLENDOP_ADD, D3DBLEND_SRCALPHA, D3DBLEND_ONE},					// 0201: (Cs -  0)*As + Cd ==> Cs*As + Cd
	{0, D3DBLENDOP_ADD, D3DBLEND_SRCALPHA, D3DBLEND_ZERO},					// 0202: (Cs -  0)*As +  0 ==> Cs*As
	{1, D3DBLENDOP_ADD, D3DBLEND_DESTALPHA, D3DBLEND_ZERO},					//*0210: (Cs -  0)*Ad + Cs ==> Cs*(Ad + 1)
	{0, D3DBLENDOP_ADD, D3DBLEND_DESTALPHA, D3DBLEND_ONE},					// 0211: (Cs -  0)*Ad + Cd ==> Cs*Ad + Cd
	{0, D3DBLENDOP_ADD, D3DBLEND_DESTALPHA, D3DBLEND_ZERO},					// 0212: (Cs -  0)*Ad +  0 ==> Cs*Ad
	{1, D3DBLENDOP_ADD, D3DBLEND_BLENDFACTOR, D3DBLEND_ZERO},				//*0220: (Cs -  0)*F  + Cs ==> Cs*(F + 1)
	{0, D3DBLENDOP_ADD, D3DBLEND_BLENDFACTOR, D3DBLEND_ONE},				// 0221: (Cs -  0)*F  + Cd ==> Cs*F + Cd
	{0, D3DBLENDOP_ADD, D3DBLEND_BLENDFACTOR, D3DBLEND_ZERO},				// 0222: (Cs -  0)*F  +  0 ==> Cs*F
	{0, D3DBLENDOP_ADD, D3DBLEND_INVSRCALPHA, D3DBLEND_SRCALPHA},			// 1000: (Cd - Cs)*As + Cs ==> Cd*As + Cs*(1 - As)
	{1, D3DBLENDOP_REVSUBTRACT, D3DBLEND_SRCALPHA, D3DBLEND_SRCALPHA},		//*1001: (Cd - Cs)*As + Cd ==> Cd*(As + 1) - Cs*As
	{0, D3DBLENDOP_REVSUBTRACT, D3DBLEND_SRCALPHA, D3DBLEND_SRCALPHA},		// 1002: (Cd - Cs)*As +  0 ==> Cd*As - Cs*As
	{0, D3DBLENDOP_ADD, D3DBLEND_INVDESTALPHA, D3DBLEND_DESTALPHA},			// 1010: (Cd - Cs)*Ad + Cs ==> Cd*Ad + Cs*(1 - Ad)
	{1, D3DBLENDOP_REVSUBTRACT, D3DBLEND_DESTALPHA, D3DBLEND_DESTALPHA},	//*1011: (Cd - Cs)*Ad + Cd ==> Cd*(Ad + 1) - Cs*Ad
	{0, D3DBLENDOP_REVSUBTRACT, D3DBLEND_DESTALPHA, D3DBLEND_DESTALPHA},	// 1012: (Cd - Cs)*Ad +  0 ==> Cd*Ad - Cs*Ad
	{0, D3DBLENDOP_ADD, D3DBLEND_INVBLENDFACTOR, D3DBLEND_BLENDFACTOR},		// 1020: (Cd - Cs)*F  + Cs ==> Cd*F + Cs*(1 - F)
	{1, D3DBLENDOP_REVSUBTRACT, D3DBLEND_BLENDFACTOR, D3DBLEND_BLENDFACTOR},//*1021: (Cd - Cs)*F  + Cd ==> Cd*(F + 1) - Cs*F
	{0, D3DBLENDOP_REVSUBTRACT, D3DBLEND_BLENDFACTOR, D3DBLEND_BLENDFACTOR},// 1022: (Cd - Cs)*F  +  0 ==> Cd*F - Cs*F
	{0, D3DBLENDOP_ADD, D3DBLEND_ONE, D3DBLEND_ZERO},						// 1100: (Cd - Cd)*As + Cs ==> Cs
	{0, D3DBLENDOP_ADD, D3DBLEND_ZERO, D3DBLEND_ONE},						// 1101: (Cd - Cd)*As + Cd ==> Cd
	{0, D3DBLENDOP_ADD, D3DBLEND_ZERO, D3DBLEND_ZERO},						// 1102: (Cd - Cd)*As +  0 ==> 0
	{0, D3DBLENDOP_ADD, D3DBLEND_ONE, D3DBLEND_ZERO},						// 1110: (Cd - Cd)*Ad + Cs ==> Cs
	{0, D3DBLENDOP_ADD, D3DBLEND_ZERO, D3DBLEND_ONE},						// 1111: (Cd - Cd)*Ad + Cd ==> Cd
	{0, D3DBLENDOP_ADD, D3DBLEND_ZERO, D3DBLEND_ZERO},						// 1112: (Cd - Cd)*Ad +  0 ==> 0
	{0, D3DBLENDOP_ADD, D3DBLEND_ONE, D3DBLEND_ZERO},						// 1120: (Cd - Cd)*F  + Cs ==> Cs
	{0, D3DBLENDOP_ADD, D3DBLEND_ZERO, D3DBLEND_ONE},						// 1121: (Cd - Cd)*F  + Cd ==> Cd
	{0, D3DBLENDOP_ADD, D3DBLEND_ZERO, D3DBLEND_ZERO},						// 1122: (Cd - Cd)*F  +  0 ==> 0
	{0, D3DBLENDOP_ADD, D3DBLEND_ONE, D3DBLEND_SRCALPHA},					// 1200: (Cd -  0)*As + Cs ==> Cs + Cd*As
	{2, D3DBLENDOP_ADD, D3DBLEND_DESTCOLOR, D3DBLEND_SRCALPHA},				//#1201: (Cd -  0)*As + Cd ==> Cd*(1 + As)  // ffxii main menu background glow effect
	{0, D3DBLENDOP_ADD, D3DBLEND_ZERO, D3DBLEND_SRCALPHA},					// 1202: (Cd -  0)*As +  0 ==> Cd*As
	{0, D3DBLENDOP_ADD, D3DBLEND_ONE, D3DBLEND_DESTALPHA},					// 1210: (Cd -  0)*Ad + Cs ==> Cs + Cd*Ad
	{2, D3DBLENDOP_ADD, D3DBLEND_DESTCOLOR, D3DBLEND_DESTALPHA},			//#1211: (Cd -  0)*Ad + Cd ==> Cd*(1 + Ad)
	{0, D3DBLENDOP_ADD, D3DBLEND_ZERO, D3DBLEND_DESTALPHA},					// 1212: (Cd -  0)*Ad +  0 ==> Cd*Ad
	{0, D3DBLENDOP_ADD, D3DBLEND_ONE, D3DBLEND_BLENDFACTOR},				// 1220: (Cd -  0)*F  + Cs ==> Cs + Cd*F
	{2, D3DBLENDOP_ADD, D3DBLEND_DESTCOLOR, D3DBLEND_BLENDFACTOR},			//#1221: (Cd -  0)*F  + Cd ==> Cd*(1 + F)
	{0, D3DBLENDOP_ADD, D3DBLEND_ZERO, D3DBLEND_BLENDFACTOR},				// 1222: (Cd -  0)*F  +  0 ==> Cd*F
	{0, D3DBLENDOP_ADD, D3DBLEND_INVSRCALPHA, D3DBLEND_ZERO},				// 2000: (0  - Cs)*As + Cs ==> Cs*(1 - As)
	{0, D3DBLENDOP_REVSUBTRACT, D3DBLEND_SRCALPHA, D3DBLEND_ONE},			// 2001: (0  - Cs)*As + Cd ==> Cd - Cs*As
	{0, D3DBLENDOP_REVSUBTRACT, D3DBLEND_SRCALPHA, D3DBLEND_ZERO},			// 2002: (0  - Cs)*As +  0 ==> 0 - Cs*As
	{0, D3DBLENDOP_ADD, D3DBLEND_INVDESTALPHA, D3DBLEND_ZERO},				// 2010: (0  - Cs)*Ad + Cs ==> Cs*(1 - Ad)
	{0, D3DBLENDOP_REVSUBTRACT, D3DBLEND_DESTALPHA, D3DBLEND_ONE},			// 2011: (0  - Cs)*Ad + Cd ==> Cd - Cs*Ad
	{0, D3DBLENDOP_REVSUBTRACT, D3DBLEND_DESTALPHA, D3DBLEND_ZERO},			// 2012: (0  - Cs)*Ad +  0 ==> 0 - Cs*Ad
	{0, D3DBLENDOP_ADD, D3DBLEND_INVBLENDFACTOR, D3DBLEND_ZERO},			// 2020: (0  - Cs)*F  + Cs ==> Cs*(1 - F)
	{0, D3DBLENDOP_REVSUBTRACT, D3DBLEND_BLENDFACTOR, D3DBLEND_ONE},		// 2021: (0  - Cs)*F  + Cd ==> Cd - Cs*F
	{0, D3DBLENDOP_REVSUBTRACT, D3DBLEND_BLENDFACTOR, D3DBLEND_ZERO},		// 2022: (0  - Cs)*F  +  0 ==> 0 - Cs*F
	{0, D3DBLENDOP_SUBTRACT, D3DBLEND_ONE, D3DBLEND_SRCALPHA},				// 2100: (0  - Cd)*As + Cs ==> Cs - Cd*As
	{0, D3DBLENDOP_ADD, D3DBLEND_ZERO, D3DBLEND_INVSRCALPHA},				// 2101: (0  - Cd)*As + Cd ==> Cd*(1 - As)
	{0, D3DBLENDOP_SUBTRACT, D3DBLEND_ZERO, D3DBLEND_SRCALPHA},				// 2102: (0  - Cd)*As +  0 ==> 0 - Cd*As
	{0, D3DBLENDOP_SUBTRACT, D3DBLEND_ONE, D3DBLEND_DESTALPHA},				// 2110: (0  - Cd)*Ad + Cs ==> Cs - Cd*Ad
	{0, D3DBLENDOP_ADD, D3DBLEND_ZERO, D3DBLEND_INVDESTALPHA},				// 2111: (0  - Cd)*Ad + Cd ==> Cd*(1 - Ad)
	{0, D3DBLENDOP_SUBTRACT, D3DBLEND_ONE, D3DBLEND_DESTALPHA},				// 2112: (0  - Cd)*Ad +  0 ==> 0 - Cd*Ad
	{0, D3DBLENDOP_SUBTRACT, D3DBLEND_ONE, D3DBLEND_BLENDFACTOR},			// 2120: (0  - Cd)*F  + Cs ==> Cs - Cd*F
	{0, D3DBLENDOP_ADD, D3DBLEND_ZERO, D3DBLEND_INVBLENDFACTOR},			// 2121: (0  - Cd)*F  + Cd ==> Cd*(1 - F)
	{0, D3DBLENDOP_SUBTRACT, D3DBLEND_ONE, D3DBLEND_BLENDFACTOR},			// 2122: (0  - Cd)*F  +  0 ==> 0 - Cd*F
	{0, D3DBLENDOP_ADD, D3DBLEND_ONE, D3DBLEND_ZERO},						// 2200: (0  -  0)*As + Cs ==> Cs
	{0, D3DBLENDOP_ADD, D3DBLEND_ZERO, D3DBLEND_ONE},						// 2201: (0  -  0)*As + Cd ==> Cd
	{0, D3DBLENDOP_ADD, D3DBLEND_ZERO, D3DBLEND_ZERO},						// 2202: (0  -  0)*As +  0 ==> 0
	{0, D3DBLENDOP_ADD, D3DBLEND_ONE, D3DBLEND_ZERO},						// 2210: (0  -  0)*Ad + Cs ==> Cs
	{0, D3DBLENDOP_ADD, D3DBLEND_ZERO, D3DBLEND_ONE},						// 2211: (0  -  0)*Ad + Cd ==> Cd
	{0, D3DBLENDOP_ADD, D3DBLEND_ZERO, D3DBLEND_ZERO},						// 2212: (0  -  0)*Ad +  0 ==> 0
	{0, D3DBLENDOP_ADD, D3DBLEND_ONE, D3DBLEND_ZERO},						// 2220: (0  -  0)*F  + Cs ==> Cs
	{0, D3DBLENDOP_ADD, D3DBLEND_ZERO, D3DBLEND_ONE},						// 2221: (0  -  0)*F  + Cd ==> Cd
	{0, D3DBLENDOP_ADD, D3DBLEND_ZERO, D3DBLEND_ZERO},						// 2222: (0  -  0)*F  +  0 ==> 0
};<|MERGE_RESOLUTION|>--- conflicted
+++ resolved
@@ -38,14 +38,11 @@
 static uint32 g_draw_count = 0;
 static uint32 g_frame_count = 1;		
 
-<<<<<<< HEAD
-=======
 static const uint32 g_merge_cb_index      = 10;
 static const uint32 g_interlace_cb_index  = 11;
 static const uint32 g_shadeboost_cb_index = 12;
 static const uint32 g_fxaa_cb_index       = 13;
 
->>>>>>> e3d658b5
 GSDeviceOGL::GSDeviceOGL()
 	: m_free_window(false)
 	  , m_window(NULL)
@@ -77,12 +74,8 @@
 	delete (m_vb_sr);
 
 	// Clean m_merge_obj
-<<<<<<< HEAD
 	for (uint32 i = 0; i < 2; i++)
-=======
-	for (uint i = 0; i < 2; i++)
 #ifndef DISABLE_GL41_SSO
->>>>>>> e3d658b5
 		glDeleteProgram(m_merge_obj.ps[i]);
 #else
 		glDeleteShader(m_merge_obj.ps[i]);
@@ -91,12 +84,8 @@
 	delete (m_merge_obj.bs);
 	
 	// Clean m_interlace
-<<<<<<< HEAD
 	for (uint32 i = 0; i < 2; i++)
-=======
-	for (uint i = 0; i < 2; i++)
 #ifndef DISABLE_GL41_SSO
->>>>>>> e3d658b5
 		glDeleteProgram(m_interlace.ps[i]);
 #else
 		glDeleteShader(m_interlace.ps[i]);
@@ -228,17 +217,10 @@
 	// ****************************************************************
 	// convert
 	// ****************************************************************
-<<<<<<< HEAD
-	CompileShaderFromSource("convert.glsl", "vs_main", GL_VERTEX_SHADER, &m_convert.vs);
-	CompileShaderFromSource("convert.glsl", "gs_main", GL_GEOMETRY_SHADER, &m_convert.gs);
-	for(uint32 i = 0; i < countof(m_convert.ps); i++)
-		CompileShaderFromSource("convert.glsl", format("ps_main%d", i), GL_FRAGMENT_SHADER, &m_convert.ps[i]);
-=======
 	CompileShaderFromSource("convert.glsl", "vs_main", GL_VERTEX_SHADER, &m_convert.vs, convert_glsl);
 	CompileShaderFromSource("convert.glsl", "gs_main", GL_GEOMETRY_SHADER, &m_convert.gs, convert_glsl);
-	for(uint i = 0; i < countof(m_convert.ps); i++)
+	for(uint32 i = 0; i < countof(m_convert.ps); i++)
 		CompileShaderFromSource("convert.glsl", format("ps_main%d", i), GL_FRAGMENT_SHADER, &m_convert.ps[i], convert_glsl);
->>>>>>> e3d658b5
 
 	// Note the following object are initialized to 0 so disabled.
 	// Note: maybe enable blend with a factor of 1
@@ -297,13 +279,8 @@
 	// ****************************************************************
 	m_merge_obj.cb = new GSUniformBufferOGL(g_merge_cb_index, sizeof(MergeConstantBuffer));
 
-<<<<<<< HEAD
 	for(uint32 i = 0; i < countof(m_merge_obj.ps); i++)
-		CompileShaderFromSource("merge.glsl", format("ps_main%d", i), GL_FRAGMENT_SHADER, &m_merge_obj.ps[i]);
-=======
-	for(uint i = 0; i < countof(m_merge_obj.ps); i++)
 		CompileShaderFromSource("merge.glsl", format("ps_main%d", i), GL_FRAGMENT_SHADER, &m_merge_obj.ps[i], merge_glsl);
->>>>>>> e3d658b5
 
 	m_merge_obj.bs = new GSBlendStateOGL();
 	m_merge_obj.bs->EnableBlend();
@@ -314,13 +291,8 @@
 	// ****************************************************************
 	m_interlace.cb = new GSUniformBufferOGL(g_interlace_cb_index, sizeof(InterlaceConstantBuffer));
 
-<<<<<<< HEAD
 	for(uint32 i = 0; i < countof(m_interlace.ps); i++)
-		CompileShaderFromSource("interlace.glsl", format("ps_main%d", i), GL_FRAGMENT_SHADER, &m_interlace.ps[i]);
-=======
-	for(uint i = 0; i < countof(m_interlace.ps); i++)
 		CompileShaderFromSource("interlace.glsl", format("ps_main%d", i), GL_FRAGMENT_SHADER, &m_interlace.ps[i], interlace_glsl);
->>>>>>> e3d658b5
 	// ****************************************************************
 	// Shade boost
 	// ****************************************************************
@@ -535,14 +507,9 @@
 
 #ifdef PRINT_FRAME_NUMBER
 	fprintf(stderr, "Draw %d (Frame %d)\n", g_draw_count, g_frame_count);
-<<<<<<< HEAD
-#endif
-#ifdef ENABLE_OGL_DEBUG
-	if (theApp.GetConfig("debug_ogl_dump", 0) != 0)
-		g_frame_count++;
-=======
+#endif
+#if defined(ENABLE_OGL_DEBUG) || defined(PRINT_FRAME_NUMBER)
 	g_frame_count++;
->>>>>>> e3d658b5
 #endif
 }
 
@@ -619,12 +586,6 @@
 	//DebugBB();
 }
 
-<<<<<<< HEAD
-void GSDeviceOGL::DrawPrimitive()
-{
-#ifdef ENABLE_OGL_DEBUG
-	DebugInput();
-=======
 #ifdef DISABLE_GL42
 static void set_uniform_buffer_binding(GLuint prog, GLchar* name, GLuint binding) {
 	GLuint index;
@@ -633,7 +594,6 @@
 		glUniformBlockBinding(prog, index, binding);
 	}
 }
->>>>>>> e3d658b5
 #endif
 
 #ifdef DISABLE_GL41_SSO
@@ -644,11 +604,6 @@
 	if (m_state.ps) glAttachShader(single_prog, m_state.ps);
 	if (m_state.gs) glAttachShader(single_prog, m_state.gs);
 
-<<<<<<< HEAD
-#ifdef ENABLE_OGL_DEBUG
-	DebugOutput();
-	g_draw_count++;
-=======
 	glLinkProgram(single_prog);
 
 	GLint status;
@@ -669,7 +624,6 @@
 	if (m_state.vs) glDetachShader(single_prog, m_state.vs);
 	if (m_state.ps) glDetachShader(single_prog, m_state.ps);
 	if (m_state.gs) glDetachShader(single_prog, m_state.gs);
->>>>>>> e3d658b5
 #endif
 
 	return single_prog;
@@ -696,9 +650,6 @@
 
 #endif
 
-<<<<<<< HEAD
-#ifdef ENABLE_OGL_DEBUG
-=======
 #ifdef DISABLE_GL42
 	set_uniform_buffer_binding(m_state.vs, "cb20", 20);
 	set_uniform_buffer_binding(m_state.ps, "cb21", 21);
@@ -712,11 +663,10 @@
 
 void GSDeviceOGL::AfterDraw()
 {
-#ifdef OGL_DEBUG
->>>>>>> e3d658b5
+#ifdef ENABLE_OGL_DEBUG
 	DebugOutput();
 #endif
-#if defined(OGL_DEBUG) || defined(PRINT_FRAME_NUMBER)
+#if defined(ENABLE_OGL_DEBUG) || defined(PRINT_FRAME_NUMBER)
 	g_draw_count++;
 #endif
 }
@@ -738,24 +688,10 @@
 void GSDeviceOGL::DrawIndexedPrimitive(int offset, int count)
 {
 	ASSERT(offset + count <= m_index.count);
-<<<<<<< HEAD
-#ifdef ENABLE_OGL_DEBUG
-	DebugInput();
-#endif
-=======
->>>>>>> e3d658b5
 
 	BeforeDraw();
 	m_state.vb->DrawIndexedPrimitive(offset, count);
-<<<<<<< HEAD
-
-#ifdef ENABLE_OGL_DEBUG
-	DebugOutput();
-	g_draw_count++;
-#endif
-=======
 	AfterDraw();
->>>>>>> e3d658b5
 }
 
 void GSDeviceOGL::ClearRenderTarget(GSTexture* t, const GSVector4& c)
