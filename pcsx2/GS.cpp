/*  Pcsx2 - Pc Ps2 Emulator
 *  Copyright (C) 2002-2009  Pcsx2 Team
 *
 *  This program is free software; you can redistribute it and/or modify
 *  it under the terms of the GNU General Public License as published by
 *  the Free Software Foundation; either version 2 of the License, or
 *  (at your option) any later version.
 *
 *  This program is distributed in the hope that it will be useful,
 *  but WITHOUT ANY WARRANTY; without even the implied warranty of
 *  MERCHANTABILITY or FITNESS FOR A PARTICULAR PURPOSE.  See the
 *  GNU General Public License for more details.
 *
 *  You should have received a copy of the GNU General Public License
 *  along with this program; if not, write to the Free Software
 *  Foundation, Inc., 51 Franklin Street, Fifth Floor, Boston, MA  02110-1301, USA
 */

#include "PrecompiledHeader.h"

#include <list>

#include "Common.h"
#include "GS.h"
#include "iR5900.h"
#include "Counters.h"
#include "VifDma.h"

using namespace Threading;
using namespace std;
using namespace R5900;

static bool m_gsOpened = false;

u32 CSRw;

PCSX2_ALIGNED16( u8 g_RealGSMem[0x2000] );
extern int m_nCounters[];

// FrameSkipping Stuff
// Yuck, iSlowStart is needed by the MTGS, so can't make it static yet.

u64 m_iSlowStart=0;
static s64 m_iSlowTicks=0;
static bool m_justSkipped = false;
static bool m_StrictSkipping = false;

#ifdef PCSX2_DEVBUILD

// GS Playback
int g_SaveGSStream = 0; // save GS stream; 1 - prepare, 2 - save
int g_nLeftGSFrames = 0; // when saving, number of frames left
gzSavingState* g_fGSSave;

void GSGIFTRANSFER1(u32 *pMem, u32 addr) {
	if( g_SaveGSStream == 2) {
		u32 type = GSRUN_TRANS1;
		u32 size = (0x4000-(addr))/16;
		g_fGSSave->Freeze( type );
		g_fGSSave->Freeze( size );
		g_fGSSave->FreezeMem( ((u8*)pMem)+(addr), size*16 );
	}
	GSgifTransfer1(pMem, addr);
}

void GSGIFTRANSFER2(u32 *pMem, u32 size) {
	if( g_SaveGSStream == 2) {
		u32 type = GSRUN_TRANS2;
		u32 _size = size;
		g_fGSSave->Freeze( type );
		g_fGSSave->Freeze( size );
		g_fGSSave->FreezeMem( pMem, _size*16 );
	}
	GSgifTransfer2(pMem, size);
}

void GSGIFTRANSFER3(u32 *pMem, u32 size) {
	if( g_SaveGSStream == 2 ) {
		u32 type = GSRUN_TRANS3;
		u32 _size = size;
		g_fGSSave->Freeze( type );
		g_fGSSave->Freeze( size );
		g_fGSSave->FreezeMem( pMem, _size*16 );
	}
	GSgifTransfer3(pMem, size);
}

__forceinline void GSVSYNC(void) {
	if( g_SaveGSStream == 2 ) {
		u32 type = GSRUN_VSYNC;
		g_fGSSave->Freeze( type );
	}
}
#else

__forceinline void GSGIFTRANSFER1(u32 *pMem, u32 addr) {
	GSgifTransfer1(pMem, addr);
}

__forceinline void GSGIFTRANSFER2(u32 *pMem, u32 size) {
	GSgifTransfer2(pMem, size);
}

__forceinline void GSGIFTRANSFER3(u32 *pMem, u32 size) {
	GSgifTransfer3(pMem, size);
}

__forceinline void GSVSYNC(void) {
}
#endif

void _gs_ChangeTimings( u32 framerate, u32 iTicks )
{
	m_iSlowStart = GetCPUTicks();

	u32 frameSkipThreshold = Config.CustomFrameSkip*50;
	if( Config.CustomFrameSkip == 0)
	{
		// default: load the frameSkipThreshold with a value roughly 90% of our current framerate
		frameSkipThreshold = ( framerate * 242 ) / 256;
	}

	m_iSlowTicks = ( GetTickFrequency() * 50 ) / frameSkipThreshold;

	// sanity check against users who set a "minimum" frame that's higher
	// than the maximum framerate.  Also, if framerates are within 1/3300th
	// of a second of each other, assume strict skipping (it's too close,
	// and could cause excessive skipping).

	if( m_iSlowTicks <= (iTicks + ((s64)GetTickFrequency()/3300)) )
	{
		m_iSlowTicks = iTicks;
		m_StrictSkipping = true;
	}
}

void gsOnModeChanged( u32 framerate, u32 newTickrate )
{
	if( mtgsThread != NULL )
		mtgsThread->SendSimplePacket( GS_RINGTYPE_MODECHANGE, framerate, newTickrate, 0 );
	else
		_gs_ChangeTimings( framerate, newTickrate );
}

void gsSetVideoRegionType( u32 isPal )
{
	if( isPal )
	{
		if( Config.PsxType & 1 ) return;
		Console::WriteLn( "PAL Display Mode Initialized." );
		Config.PsxType |= 1;
	}
	else
	{
		if( !(Config.PsxType & 1 ) ) return;
		Console::WriteLn( "NTSC Display Mode Initialized." );
		Config.PsxType &= ~1;
	}

	// If we made it this far it means the refresh rate changed, so update the vsync timers:
	UpdateVSyncRate();
}


// Make sure framelimiter options are in sync with the plugin's capabilities.
void gsInit()
{
	if( (CHECK_FRAMELIMIT == PCSX2_FRAMELIMIT_SKIP) && (GSsetFrameSkip == NULL) )
	{
		Config.Options &= ~PCSX2_FRAMELIMIT_MASK;
		Console::WriteLn("Notice: Disabling frameskip -- GS plugin does not support it.");
	}
}

// Opens the gsRingbuffer thread.
s32 gsOpen()
{
	if( m_gsOpened ) return 0;

	//video
	// Only bind the gsIrq if we're not running the MTGS.
	// The MTGS simulates its own gsIrq in order to maintain proper sync.

	m_gsOpened = mtgsOpen();
	if( !m_gsOpened )
	{
		// MTGS failed to init or is disabled.  Try the GS instead!
		// ... and set the memptr again just in case (for switching between GS/MTGS on the fly)

		GSsetBaseMem( PS2MEM_GS );
		GSirqCallback( gsIrq );

		m_gsOpened = !GSopen( &pDsp, "PCSX2", 0 );
	}

	/*if( m_gsOpened )
	{
		gsOnModeChanged(
			(Config.PsxType & 1) ? FRAMERATE_PAL : FRAMERATE_NTSC,
			UpdateVSyncRate()
		);
	}*/
	return !m_gsOpened;
}

void gsClose()
{
	if( !m_gsOpened ) return;
	m_gsOpened = false;

	// Throw an assert if our multigs setting and mtgsThread status
	// aren't synched.  It shouldn't break the code anyway but it's a
	// bad coding habit that we should catch and fix early.
	assert( !!CHECK_MULTIGS == (mtgsThread != NULL ) );

	if( mtgsThread != NULL )
	{
		mtgsThread->Close();
		safe_delete( mtgsThread );
	}
	else
		GSclose();
}

void gsReset()
{
	// Sanity check in case the plugin hasn't been initialized...
	if( !m_gsOpened ) return;

	if( mtgsThread != NULL )
		mtgsThread->Reset();
	else
	{
		Console::Notice( "GIF reset" );
		GSreset();
		GSsetFrameSkip(0);
	}

	gsOnModeChanged(
		(Config.PsxType & 1) ? FRAMERATE_PAL : FRAMERATE_NTSC,
		UpdateVSyncRate()
	);

	memzero_obj(g_RealGSMem);

	Path3transfer = FALSE;

	GSCSRr = 0x551B400F;   // Set the FINISH bit to 1 for now
	GSIMR = 0x7f00;
	psHu32(GIF_STAT) = 0;
	psHu32(GIF_CTRL) = 0;
	psHu32(GIF_MODE) = 0;
}

bool gsGIFSoftReset( int mask )
{
	if( GSgifSoftReset == NULL )
	{
		static bool warned = false;
		if( !warned )
		{
			Console::Notice( "GIF Warning > Soft reset requested, but the GS plugin doesn't support it!" );
			//warned = true;
		}
		return false;
	}

	if( mtgsThread != NULL )
		mtgsThread->GIFSoftReset( mask );
	else
		GSgifSoftReset( mask );

	return true;
}

void gsGIFReset()
{
	// fixme - should this be here? (air)
	//memzero_obj(g_RealGSMem);

	// perform a soft reset (but do not do a full reset if the soft reset API is unavailable)
	gsGIFSoftReset( 7 );

	GSCSRr = 0x551B400F;   // Set the FINISH bit to 1 for now
	GSIMR = 0x7f00;
	psHu32(GIF_STAT) = 0;
	psHu32(GIF_CTRL) = 0;
	psHu32(GIF_MODE) = 0;
}

void gsCSRwrite(u32 value)
{
	CSRw |= value & ~0x60;

	if( mtgsThread != NULL )
		mtgsThread->SendSimplePacket( GS_RINGTYPE_WRITECSR, CSRw, 0, 0 );
	else
		GSwriteCSR(CSRw);

	GSCSRr = ((GSCSRr&~value)&0x1f)|(GSCSRr&~0x1f);

	// Our emulated GS has no FIFO...
	/*if( value & 0x100 ) { // FLUSH
		//Console::WriteLn("GS_CSR FLUSH GS fifo: %x (CSRr=%x)", params value, GSCSRr);
	}*/

	if (value & 0x200) { // resetGS

		// perform a soft reset -- and fall back to doing a full reset if the plugin doesn't
		// support soft resets.

		if( !gsGIFSoftReset( 7 ) )
		{
			if( mtgsThread != NULL )
				mtgsThread->SendSimplePacket( GS_RINGTYPE_RESET, 0, 0, 0 );
			else
				GSreset();
		}

		GSCSRr = 0x551B400F;   // Set the FINISH bit to 1 - GS is always at a finish state as we don't have a FIFO(saqib)
		GSIMR = 0x7F00; //This is bits 14-8 thats all that should be 1
	}
}

static void IMRwrite(u32 value)
{
	GSIMR = (value & 0x1f00)|0x6000;

	// don't update mtgs mem
}

__forceinline void gsWrite8(u32 mem, u8 value)
{
	switch (mem)
	{
		case 0x12001000: // GS_CSR
			gsCSRwrite((CSRw & ~0x000000ff) | value); break;
		case 0x12001001: // GS_CSR
			gsCSRwrite((CSRw & ~0x0000ff00) | (value <<  8)); break;
		case 0x12001002: // GS_CSR
			gsCSRwrite((CSRw & ~0x00ff0000) | (value << 16)); break;
		case 0x12001003: // GS_CSR
			gsCSRwrite((CSRw & ~0xff000000) | (value << 24)); break;
		default:
			*PS2GS_BASE(mem) = value;

			if( mtgsThread != NULL )
				mtgsThread->SendSimplePacket(GS_RINGTYPE_MEMWRITE8, mem&0x13ff, value, 0);
	}
	GIF_LOG("GS write 8 at %8.8lx with data %8.8lx", mem, value);
}

__forceinline void _gsSMODEwrite( u32 mem, u32 value )
{
	switch (mem)
	{
		case GS_SMODE1:
			gsSetVideoRegionType( (value & 0x6000) == 0x6000 );
		break;

		case GS_SMODE2:
			if(value & 0x1)
				Config.PsxType |= 2; // Interlaced
			else
				Config.PsxType &= ~2;	// Non-Interlaced
		break;
	}
}

//////////////////////////////////////////////////////////////////////////
// GS Write 16 bit

__forceinline void gsWrite16(u32 mem, u16 value)
{
	GIF_LOG("GS write 16 at %8.8lx with data %8.8lx", mem, value);

	_gsSMODEwrite( mem, value );

	switch (mem)
	{
		case GS_CSR:
			gsCSRwrite( (CSRw&0xffff0000) | value);
		return; // do not write to MTGS memory

		case GS_CSR+2:
			gsCSRwrite( (CSRw&0xffff) | ((u32)value<<16));
		return; // do not write to MTGS memory

		case GS_IMR:
			IMRwrite(value);
		return; // do not write to MTGS memory
	}

	*(u16*)PS2GS_BASE(mem) = value;

	if( mtgsThread != NULL )
		mtgsThread->SendSimplePacket(GS_RINGTYPE_MEMWRITE16, mem&0x13ff, value, 0);
}

//////////////////////////////////////////////////////////////////////////
// GS Write 32 bit

__forceinline void gsWrite32(u32 mem, u32 value)
{
	jASSUME( (mem & 3) == 0 );
	GIF_LOG("GS write 32 at %8.8lx with data %8.8lx", mem, value);

	_gsSMODEwrite( mem, value );

	switch (mem)
	{
		case GS_CSR:
			gsCSRwrite(value);
		return;

		case GS_IMR:
			IMRwrite(value);
		return;
	}

	*(u32*)PS2GS_BASE(mem) = value;

	if( mtgsThread != NULL )
		mtgsThread->SendSimplePacket(GS_RINGTYPE_MEMWRITE32, mem&0x13ff, value, 0);
}

//////////////////////////////////////////////////////////////////////////
// GS Write 64 bit

void __fastcall gsWrite64_page_00( u32 mem, const mem64_t* value )
{
	gsWrite64_generic( mem, value );
	_gsSMODEwrite( mem, (u32)value[0] );
}

void __fastcall gsWrite64_page_01( u32 mem, const mem64_t* value )
{
	switch( mem )
	{
		case GS_CSR:
			gsCSRwrite((u32)value[0]);
		return;

		case GS_IMR:
			IMRwrite((u32)value[0]);
		return;
	}

	gsWrite64_generic( mem, value );
}

void __fastcall gsWrite64_generic( u32 mem, const mem64_t* value )
{
	const u32* const srcval32 = (u32*)value;
	GIF_LOG("GS Write64 at %8.8lx with data %8.8x_%8.8x", mem, srcval32[1], srcval32[0]);

	*(u64*)PS2GS_BASE(mem) = *value;

	if( mtgsThread != NULL )
		mtgsThread->SendSimplePacket(GS_RINGTYPE_MEMWRITE64, mem&0x13ff, srcval32[0], srcval32[1]);
}

//////////////////////////////////////////////////////////////////////////
// GS Write 128 bit

void __fastcall gsWrite128_page_00( u32 mem, const mem128_t* value )
{
	gsWrite128_generic( mem, value );
	_gsSMODEwrite( mem, (u32)value[0] );
}

void __fastcall gsWrite128_page_01( u32 mem, const mem128_t* value )
{
	switch( mem )
	{
		case GS_CSR:
			gsCSRwrite((u32)value[0]);
		return;

		case GS_IMR:
			IMRwrite((u32)value[0]);
		return;
	}

	gsWrite128_generic( mem, value );
}

void __fastcall gsWrite128_generic( u32 mem, const mem128_t* value )
{
	const u32* const srcval32 = (u32*)value;

	GIF_LOG("GS Write128 at %8.8lx with data %8.8x_%8.8x_%8.8x_%8.8x", mem,
		srcval32[3], srcval32[2], srcval32[1], srcval32[0]);

	const uint masked_mem = mem & 0x13ff;
	u64* writeTo = (u64*)(&g_RealGSMem[masked_mem]);

	writeTo[0] = value[0];
	writeTo[1] = value[1];

	if( mtgsThread != NULL )
	{
		mtgsThread->SendSimplePacket(GS_RINGTYPE_MEMWRITE64, masked_mem, srcval32[0], srcval32[1]);
		mtgsThread->SendSimplePacket(GS_RINGTYPE_MEMWRITE64, masked_mem+8, srcval32[2], srcval32[3]);
	}
}

#if 0
// This function is left in for now for debugging/reference purposes.
__forceinline void gsWrite64(u32 mem, u64 value)
{
	GIF_LOG("GS write 64 at %8.8lx with data %8.8lx_%8.8lx", mem, ((u32*)&value)[1], (u32)value);

	switch (mem)
	{
		case 0x12000010: // GS_SMODE1
			gsSetVideoRegionType( (value & 0x6000) == 0x6000 );
		break;

		case 0x12000020: // GS_SMODE2
			if(value & 0x1) Config.PsxType |= 2; // Interlaced
			else Config.PsxType &= ~2;	// Non-Interlaced
			break;

		case 0x12001000: // GS_CSR
			gsCSRwrite((u32)value);
			return;

		case 0x12001010: // GS_IMR
			IMRwrite((u32)value);
			return;
	}

	*(u64*)PS2GS_BASE(mem) = value;

	if( mtgsThread != NULL )
		mtgsThread->SendSimplePacket(GS_RINGTYPE_MEMWRITE64, mem&0x13ff, (u32)value, (u32)(value>>32));
}
#endif

__forceinline u8 gsRead8(u32 mem)
{
	GIF_LOG("GS read 8 from %8.8lx  value: %8.8lx", mem, *(u8*)PS2GS_BASE(mem));
	return *(u8*)PS2GS_BASE(mem);
}

__forceinline u16 gsRead16(u32 mem)
{
	GIF_LOG("GS read 16 from %8.8lx  value: %8.8lx", mem, *(u16*)PS2GS_BASE(mem));
	return *(u16*)PS2GS_BASE(mem);
}

__forceinline u32 gsRead32(u32 mem)
{
	GIF_LOG("GS read 32 from %8.8lx  value: %8.8lx", mem, *(u32*)PS2GS_BASE(mem));
	return *(u32*)PS2GS_BASE(mem);
}

__forceinline u64 gsRead64(u32 mem)
{
	// fixme - PS2GS_BASE(mem+4) = (g_RealGSMem+(mem + 4 & 0x13ff))
	GIF_LOG("GS read 64 from %8.8lx  value: %8.8lx_%8.8lx", mem, *(u32*)PS2GS_BASE(mem+4), *(u32*)PS2GS_BASE(mem) );
	return *(u64*)PS2GS_BASE(mem);
}

void gsIrq() {
	hwIntcIrq(INTC_GS);
}

void gsSyncLimiterLostTime( s32 deltaTime )
{
	// This sync issue applies only to configs that are trying to maintain
	// a perfect "specific" framerate (where both min and max fps are the same)
	// any other config will eventually equalize out.

	if( !m_StrictSkipping ) return;

	//Console::WriteLn("LostTime on the EE!");

	if( mtgsThread != NULL )
	{
		mtgsThread->SendSimplePacket(
			GS_RINGTYPE_STARTTIME,
			deltaTime,
			0,
			0
		);
	}
	else
	{
		m_iSlowStart += deltaTime;
		//m_justSkipped = false;
	}
}

// FrameSkipper - Measures delta time between calls and issues frameskips
// it the time is too long.  Also regulates the status of the EE's framelimiter.

// This function does not regulate frame limiting, meaning it does no stalling.
// Stalling functions are performed by the EE: If the MTGS were throtted and not
// the EE, the EE would fill the ringbuffer while the MTGS regulated frames --
// fine for most situations but could result in literally dozens of frames queued
// up in the ringbuffer durimg some game menu screens; which in turn would result
// in a half-second lag of keystroke actions becoming visible to the user (bad!).

// Alternative: Instead of this, I could have everything regulated here, and then
// put a framecount limit on the MTGS ringbuffer.  But that seems no less complicated
// and would also mean that aforementioned menus would still be laggy by whatever
// frame count threshold.  This method is more responsive.

__forceinline void gsFrameSkip( bool forceskip )
{
	static u8 FramesToRender = 0;
	static u8 FramesToSkip = 0;

<<<<<<< HEAD
	if( CHECK_FRAMELIMIT != PCSX2_FRAMELIMIT_SKIP &&
		CHECK_FRAMELIMIT != PCSX2_FRAMELIMIT_VUSKIP ) return;
=======
	if( CHECK_FRAMELIMIT != PCSX2_FRAMELIMIT_SKIP ) return;
>>>>>>> 02506053

	// FrameSkip and VU-Skip Magic!
	// Skips a sequence of consecutive frames after a sequence of rendered frames

	// This is the least number of consecutive frames we will render w/o skipping
	const int noSkipFrames = ((Config.CustomConsecutiveFrames>0) ? Config.CustomConsecutiveFrames : 1);
	// This is the number of consecutive frames we will skip
	const int yesSkipFrames = ((Config.CustomConsecutiveSkip>0) ? Config.CustomConsecutiveSkip : 1);

	const u64 iEnd = GetCPUTicks();
	const s64 uSlowExpectedEnd = m_iSlowStart + m_iSlowTicks;
	const s64 sSlowDeltaTime = iEnd - uSlowExpectedEnd;

	m_iSlowStart = uSlowExpectedEnd;

	if( forceskip )
	{
		if( !FramesToSkip )
		{
			//Console::Status( "- Skipping some VUs!" );

			GSsetFrameSkip( 1 );
			FramesToRender = noSkipFrames;
			FramesToSkip = 1;	// just set to 1

			// We're already skipping, so FramesToSkip==1 will just restore the gsFrameSkip
			// setting and reset our delta times as needed.
		}
		return;
	}
<<<<<<< HEAD

	// if we've already given the EE a skipcount assignment then don't do anything more.
	// Otherwise we could start compounding the issue and skips would be too long.
	if( g_vu1SkipCount > 0 )
	{
		//Console::Status("- Already Assigned a Skipcount.. %d", params g_vu1SkipCount );
		return;
	}

=======
	
>>>>>>> 02506053
	if( FramesToRender == 0 )
	{
		// -- Standard operation section --
		// Means neither skipping frames nor force-rendering consecutive frames.

		if( sSlowDeltaTime > 0 )
		{
			// The game is running below the minimum framerate.
			// But don't start skipping yet!  That would be too sensitive.
			// So the skipping code is only engaged if the SlowDeltaTime falls behind by
			// a full frame, or if we're already skipping (in which case we don't care
			// to avoid errant skips).

			// Note: The MTGS can go out of phase from the EE, which means that the
			// variance for a "nominal" framerate can range from 0 to m_iSlowTicks.
			// We also check for that here.

			if( (m_justSkipped && (sSlowDeltaTime > m_iSlowTicks)) ||
				(sSlowDeltaTime > m_iSlowTicks*2) )
			{
<<<<<<< HEAD
				//Console::Status( "Frameskip Initiated! Lateness: %d", params (int)( (sSlowDeltaTime*100) / m_iSlowTicks ) );

				if( CHECK_FRAMELIMIT == PCSX2_FRAMELIMIT_VUSKIP )
				{
					// For best results we have to wait for the EE to
					// tell us when to skip, so that VU skips are synched with GS skips.
					AtomicExchangeAdd( g_vu1SkipCount, yesSkipFrames+1 );
				}
				else
				{
					GSsetFrameSkip(1);
					FramesToRender = noSkipFrames+1;
					FramesToSkip = yesSkipFrames;
				}
=======
				GSsetFrameSkip(1);
				FramesToRender = noSkipFrames+1;
				FramesToSkip = yesSkipFrames;
>>>>>>> 02506053
			}
		}
		else
		{
			// Running at or above full speed, so reset the StartTime since the Limiter
			// will muck things up.  (special case: if skip and limit fps are equal then
			// we don't reset starttime since it would cause desyncing.  We let the EE
			// regulate it via calls to gsSyncLimiterStartTime).

			if( !m_StrictSkipping )
				m_iSlowStart = iEnd;
		}
		m_justSkipped = false;
		return;
	}
	else if( FramesToSkip > 0 )
	{
		// -- Frames-a-Skippin' Section --

		FramesToSkip--;

		if( FramesToSkip == 0 )
		{
			// Skipped our last frame, so restore non-skip behavior

			GSsetFrameSkip(0);

			// Note: If we lag behind by 250ms then it's time to give up on the idea
			// of catching up.  Force the game to slow down by resetting iStart to
			// something closer to iEnd.

			if( sSlowDeltaTime > (m_iSlowTicks + ((s64)GetTickFrequency() / 4)) )
			{
				//Console::Status( "Frameskip couldn't skip enough -- had to lose some time!" );
				m_iSlowStart = iEnd - m_iSlowTicks;
			}

			m_justSkipped = true;
		}
		else
			return;
	}

	//Console::WriteLn( "Consecutive Frames -- Lateness: %d", params (int)( sSlowDeltaTime / m_iSlowTicks ) );

	// -- Consecutive frames section --
	// Force-render consecutive frames without skipping.

	FramesToRender--;

	if( sSlowDeltaTime < 0 )
	{
		m_iSlowStart = iEnd;
	}
}

// updategs - if FALSE the gs will skip the frame.
void gsPostVsyncEnd( bool updategs )
{
	*(u32*)(PS2MEM_GS+0x1000) ^= 0x2000; // swap the vsync field

	if( mtgsThread != NULL )
		mtgsThread->PostVsyncEnd( updategs );
	else
	{
		GSvsync((*(u32*)(PS2MEM_GS+0x1000)&0x2000));

		// update here on single thread mode *OBSOLETE*
		if( PAD1update != NULL ) PAD1update(0);
		if( PAD2update != NULL ) PAD2update(1);

		gsFrameSkip( !updategs );
	}
}

void _gs_ResetFrameskip()
{
	GSsetFrameSkip( 0 );
}

// Disables the GS Frameskip at runtime without any racy mess...
void gsResetFrameSkip()
{
	if( mtgsThread != NULL )
		mtgsThread->SendSimplePacket(GS_RINGTYPE_FRAMESKIP, 0, 0, 0);
	else
		_gs_ResetFrameskip();
}

void gsDynamicSkipEnable()
{
	if( !m_StrictSkipping ) return;

	mtgsWaitGS();
	m_iSlowStart = GetCPUTicks();
	frameLimitReset();
}

void SaveState::gsFreeze()
{
	FreezeMem(PS2MEM_GS, 0x2000);
	Freeze(CSRw);
	mtgsFreeze();
}

#ifdef PCSX2_DEVBUILD

struct GSStatePacket
{
	u32 type;
	vector<u8> mem;
};

// runs the GS
void RunGSState( gzLoadingState& f )
{
	u32 newfield;
	list< GSStatePacket > packets;

	while( !f.Finished() )
	{
		int type, size;
		f.Freeze( type );

		if( type != GSRUN_VSYNC ) f.Freeze( size );

		packets.push_back(GSStatePacket());
		GSStatePacket& p = packets.back();

		p.type = type;

		if( type != GSRUN_VSYNC ) {
			p.mem.resize(size*16);
			f.FreezeMem( &p.mem[0], size*16 );
		}
	}

	list<GSStatePacket>::iterator it = packets.begin();
	g_SaveGSStream = 3;

	// first extract the data
	while(1) {

		switch(it->type) {
			case GSRUN_TRANS1:
				GSgifTransfer1((u32*)&it->mem[0], 0);
				break;
			case GSRUN_TRANS2:
				GSgifTransfer2((u32*)&it->mem[0], it->mem.size()/16);
				break;
			case GSRUN_TRANS3:
				GSgifTransfer3((u32*)&it->mem[0], it->mem.size()/16);
				break;
			case GSRUN_VSYNC:
				// flip
				newfield = (*(u32*)(PS2MEM_GS+0x1000)&0x2000) ? 0 : 0x2000;
				*(u32*)(PS2MEM_GS+0x1000) = (*(u32*)(PS2MEM_GS+0x1000) & ~(1<<13)) | newfield;

				GSvsync(newfield);
				SysUpdate();

				if( g_SaveGSStream != 3 )
					return;
				break;

			jNO_DEFAULT
		}

		++it;
		if( it == packets.end() )
			it = packets.begin();
	}
}

#endif

//#undef GIFchain<|MERGE_RESOLUTION|>--- conflicted
+++ resolved
@@ -613,12 +613,7 @@
 	static u8 FramesToRender = 0;
 	static u8 FramesToSkip = 0;
 
-<<<<<<< HEAD
-	if( CHECK_FRAMELIMIT != PCSX2_FRAMELIMIT_SKIP &&
-		CHECK_FRAMELIMIT != PCSX2_FRAMELIMIT_VUSKIP ) return;
-=======
 	if( CHECK_FRAMELIMIT != PCSX2_FRAMELIMIT_SKIP ) return;
->>>>>>> 02506053
 
 	// FrameSkip and VU-Skip Magic!
 	// Skips a sequence of consecutive frames after a sequence of rendered frames
@@ -649,19 +644,7 @@
 		}
 		return;
 	}
-<<<<<<< HEAD
-
-	// if we've already given the EE a skipcount assignment then don't do anything more.
-	// Otherwise we could start compounding the issue and skips would be too long.
-	if( g_vu1SkipCount > 0 )
-	{
-		//Console::Status("- Already Assigned a Skipcount.. %d", params g_vu1SkipCount );
-		return;
-	}
-
-=======
-	
->>>>>>> 02506053
+
 	if( FramesToRender == 0 )
 	{
 		// -- Standard operation section --
@@ -682,26 +665,9 @@
 			if( (m_justSkipped && (sSlowDeltaTime > m_iSlowTicks)) ||
 				(sSlowDeltaTime > m_iSlowTicks*2) )
 			{
-<<<<<<< HEAD
-				//Console::Status( "Frameskip Initiated! Lateness: %d", params (int)( (sSlowDeltaTime*100) / m_iSlowTicks ) );
-
-				if( CHECK_FRAMELIMIT == PCSX2_FRAMELIMIT_VUSKIP )
-				{
-					// For best results we have to wait for the EE to
-					// tell us when to skip, so that VU skips are synched with GS skips.
-					AtomicExchangeAdd( g_vu1SkipCount, yesSkipFrames+1 );
-				}
-				else
-				{
-					GSsetFrameSkip(1);
-					FramesToRender = noSkipFrames+1;
-					FramesToSkip = yesSkipFrames;
-				}
-=======
 				GSsetFrameSkip(1);
 				FramesToRender = noSkipFrames+1;
 				FramesToSkip = yesSkipFrames;
->>>>>>> 02506053
 			}
 		}
 		else
