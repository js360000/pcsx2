/*  Pcsx2 - Pc Ps2 Emulator
 *  Copyright (C) 2002-2009  Pcsx2 Team
 *
 *  This program is free software; you can redistribute it and/or modify
 *  it under the terms of the GNU General Public License as published by
 *  the Free Software Foundation; either version 2 of the License, or
 *  (at your option) any later version.
 *  
 *  This program is distributed in the hope that it will be useful,
 *  but WITHOUT ANY WARRANTY; without even the implied warranty of
 *  MERCHANTABILITY or FITNESS FOR A PARTICULAR PURPOSE.  See the
 *  GNU General Public License for more details.
 *  
 *  You should have received a copy of the GNU General Public License
 *  along with this program; if not, write to the Free Software
 *  Foundation, Inc., 51 Franklin Street, Fifth Floor, Boston, MA  02110-1301, USA
 */

// Important Note to Future Developers:
//   None of the COP0 instructions are really critical performance items,
//   so don't waste time converting any more them into recompiled code
//   unless it can make them nicely compact.  Calling the C versions will
//   suffice.

#include "PrecompiledHeader.h"

#include "Common.h"
#include "R5900OpcodeTables.h"
#include "iR5900.h"
#include "iCOP0.h"

namespace Interp = R5900::Interpreter::OpcodeImpl::COP0;

namespace R5900 {
namespace Dynarec {
namespace OpcodeImpl {
namespace COP0 {

/*********************************************************
*   COP0 opcodes                                         *
*                                                        *
*********************************************************/

// emits "setup" code for a COP0 branch test.  The instruction immediately following
// this should be a conditional Jump -- JZ or JNZ normally.
static void _setupBranchTest()
{
	_eeFlushAllUnused();

	// COP0 branch conditionals are based on the following equation:
	//  (((psHu16(DMAC_STAT) | ~psHu16(DMAC_PCR)) & 0x3ff) == 0x3ff)
	// BC0F checks if the statement is false, BC0T checks if the statement is true.

	// note: We only want to compare the 16 bit values of DMAC_STAT and PCR.
	// But using 32-bit loads here is ok (and faster), because we mask off
	// everything except the lower 10 bits away.

	MOV32MtoR( EAX, (uptr)&psHu32(DMAC_PCR) );
	MOV32ItoR( ECX, 0x3ff );		// ECX is our 10-bit mask var
	NOT32R( EAX );
	OR32MtoR( EAX, (uptr)&psHu32(DMAC_STAT) );
	AND32RtoR( EAX, ECX );
	CMP32RtoR( EAX, ECX );
}

void recBC0F()
{
	_setupBranchTest();
	recDoBranchImm(JE32(0));
}

void recBC0T()
{
	_setupBranchTest();
	recDoBranchImm(JNE32(0));
}

void recBC0FL()
{
	_setupBranchTest();
	recDoBranchImm_Likely(JE32(0));
}

void recBC0TL()
{
	_setupBranchTest();
	recDoBranchImm_Likely(JNE32(0));
}

void recTLBR() { recCall( Interp::TLBR, -1 ); }
void recTLBP() { recCall( Interp::TLBP, -1 ); }
void recTLBWI() { recCall( Interp::TLBWI, -1 ); }
void recTLBWR() { recCall( Interp::TLBWR, -1 ); }

void recERET()
{
	recBranchCall( Interp::ERET );
}

void recEI()
{
	// must branch after enabling interrupts, so that anything
	// pending gets triggered properly.
	recBranchCall( Interp::EI );
}

void recDI()
{
	// No need to branch after disabling interrupts...

	iFlushCall(0);

	MOV32MtoR( EAX, (uptr)&cpuRegs.cycle );
	MOV32RtoM( (uptr)&g_nextBranchCycle, EAX );

	CALLFunc( (uptr)Interp::DI );
}


#ifndef CP0_RECOMPILE

REC_SYS( MFC0 );
REC_SYS( MTC0 );

#else

void recMFC0( void )
{
	int mmreg;

	if( _Rd_ == 9 )
	{
		// This case needs to be handled even if the write-back is ignored (_Rt_ == 0 )
        MOV32MtoR(ECX, (uptr)&cpuRegs.cycle);
        MOV32RtoR(EAX, ECX);
		SUB32MtoR(EAX, (uptr)&s_iLastCOP0Cycle);
		u8* skipInc = JNZ8( 0 );
		INC32R(EAX);
		x86SetJ8( skipInc );
        ADD32RtoM((uptr)&cpuRegs.CP0.n.Count, EAX);
		MOV32RtoM((uptr)&s_iLastCOP0Cycle, ECX);
        MOV32MtoR( EAX, (uptr)&cpuRegs.CP0.r[ _Rd_ ] );

		if( !_Rt_ ) return;

		_deleteEEreg(_Rt_, 0);
		MOV32RtoM((uptr)&cpuRegs.GPR.r[_Rt_].UL[0],EAX);

		if(EEINST_ISLIVE1(_Rt_)) {
			CDQ();
			MOV32RtoM((uptr)&cpuRegs.GPR.r[_Rt_].UL[1], EDX);
		}
		else EEINST_RESETHASLIVE1(_Rt_);
		return;
	}

	if ( !_Rt_ ) return;

	if( _Rd_ == 25 )
	{
		switch(_Imm_ & 0x3F)
		{
			case 0:
				MOV32MtoR(EAX, (uptr)&cpuRegs.PERF.n.pccr);
			break;

			case 1:
<<<<<<< HEAD
			case 3:
				CALLFunc( (uptr)COP0_UpdatePCCR );
=======
				CALLFunc( (uptr)COP0_UpdatePCCR );
				MOV32MtoR(EAX, (uptr)&cpuRegs.PERF.n.pcr0);
				break;
			case 3:
				CALLFunc( (uptr)COP0_UpdatePCCR );
				MOV32MtoR(EAX, (uptr)&cpuRegs.PERF.n.pcr1);
>>>>>>> 382431eb
			break;
		}
		_deleteEEreg(_Rt_, 0);
		MOV32RtoM((uptr)&cpuRegs.GPR.r[_Rt_].UL[0],EAX);

		if(EEINST_ISLIVE1(_Rt_)) {
			CDQ();
			MOV32RtoM((uptr)&cpuRegs.GPR.r[_Rt_].UL[1], EDX);
		}
		else EEINST_RESETHASLIVE1(_Rt_);

		return;
	}
	else if( _Rd_ == 24){
		COP0_LOG("MFC0 Breakpoint debug Registers code = %x\n", cpuRegs.code & 0x3FF);
        return;
	}
	_eeOnWriteReg(_Rt_, 1);

	if( EEINST_ISLIVE1(_Rt_) ) {
		_deleteEEreg(_Rt_, 0);
		MOV32MtoR(EAX, (uptr)&cpuRegs.CP0.r[ _Rd_ ]);
		CDQ();
		MOV32RtoM((uptr)&cpuRegs.GPR.r[_Rt_].UL[0], EAX);
		MOV32RtoM((uptr)&cpuRegs.GPR.r[_Rt_].UL[1], EDX);
	}
	else {
		EEINST_RESETHASLIVE1(_Rt_);

		if( (mmreg = _allocCheckGPRtoMMX(g_pCurInstInfo, _Rt_, MODE_WRITE)) >= 0 ) {
			MOVDMtoMMX(mmreg, (uptr)&cpuRegs.CP0.r[ _Rd_ ]);
			SetMMXstate();
		}
		else if( (mmreg = _checkXMMreg(XMMTYPE_GPRREG, _Rt_, MODE_READ)) >= 0) {

			if( EEINST_ISLIVE2(_Rt_) ) {
				if( xmmregs[mmreg].mode & MODE_WRITE ) {
					SSE_MOVHPS_XMM_to_M64((uptr)&cpuRegs.GPR.r[_Rt_].UL[2], mmreg);
				}
				xmmregs[mmreg].inuse = 0;

				MOV32MtoR(EAX, (uptr)&cpuRegs.CP0.r[ _Rd_ ]);
				MOV32RtoM((uptr)&cpuRegs.GPR.r[_Rt_].UL[0],EAX);
			}
			else {
				SSE_MOVLPS_M64_to_XMM(mmreg, (uptr)&cpuRegs.CP0.r[ _Rd_ ]);
			}
		}
		else {
			MOV32MtoR(EAX, (uptr)&cpuRegs.CP0.r[ _Rd_ ]);
			if(_Rd_ == 12) AND32ItoR(EAX, 0xf0c79c1f);
			MOV32RtoM((uptr)&cpuRegs.GPR.r[_Rt_].UL[0],EAX);
			if(EEINST_ISLIVE1(_Rt_)) {
				CDQ();
				MOV32RtoM((uptr)&cpuRegs.GPR.r[_Rt_].UL[1], EDX);
			}
			else {
				EEINST_RESETHASLIVE1(_Rt_);
			}
		}
	}
}

void recMTC0()
{
	if( GPR_IS_CONST1(_Rt_) )
	{
		switch (_Rd_)
		{
			case 12: 
				iFlushCall(FLUSH_NODESTROY);
				//_flushCachedRegs(); //NOTE: necessary?
				_callFunctionArg1((uptr)WriteCP0Status, MEM_CONSTTAG, g_cpuConstRegs[_Rt_].UL[0]);
			break;

			case 9:
				MOV32MtoR(ECX, (uptr)&cpuRegs.cycle);
				MOV32RtoM((uptr)&s_iLastCOP0Cycle, ECX);
				MOV32ItoM((uptr)&cpuRegs.CP0.r[9], g_cpuConstRegs[_Rt_].UL[0]);
			break;

			case 25:
				switch(_Imm_ & 0x3F)
				{
					case 0:
						CALLFunc( (uptr)COP0_UpdatePCCR );
						MOV32ItoM((uptr)&cpuRegs.PERF.n.pccr, g_cpuConstRegs[_Rt_].UL[0]);
						CALLFunc( (uptr)COP0_DiagnosticPCCR );
					break;

					case 1:
						MOV32MtoR(EAX, (uptr)&cpuRegs.cycle);
						MOV32ItoM((uptr)&cpuRegs.PERF.n.pcr0, g_cpuConstRegs[_Rt_].UL[0]);
						MOV32RtoM((uptr)&s_iLastPERFCycle[0], EAX);
					break;

					case 3:
						MOV32MtoR(EAX, (uptr)&cpuRegs.cycle);
						MOV32ItoM((uptr)&cpuRegs.PERF.n.pcr1, g_cpuConstRegs[_Rt_].UL[0]);
						MOV32RtoM((uptr)&s_iLastPERFCycle[1], EAX);
					break;
				}
			break;

			case 24: 
				COP0_LOG("MTC0 Breakpoint debug Registers code = %x\n", cpuRegs.code & 0x3FF);
			break;

			default:
				MOV32ItoM((uptr)&cpuRegs.CP0.r[_Rd_], g_cpuConstRegs[_Rt_].UL[0]);
			break;
		}
	}
	else
	{
		switch (_Rd_)
		{
			case 12: 
				iFlushCall(FLUSH_NODESTROY);
				//_flushCachedRegs(); //NOTE: necessary?
				_callFunctionArg1((uptr)WriteCP0Status, MEM_GPRTAG|_Rt_, 0);
			break;

			case 9:
				MOV32MtoR(ECX, (uptr)&cpuRegs.cycle);
				_eeMoveGPRtoM((uptr)&cpuRegs.CP0.r[9], _Rt_);
				MOV32RtoM((uptr)&s_iLastCOP0Cycle, ECX);
			break;

			case 25:
				switch(_Imm_ & 0x3F)
				{
					case 0:
						CALLFunc( (uptr)COP0_UpdatePCCR );
						_eeMoveGPRtoM((uptr)&cpuRegs.PERF.n.pccr, _Rt_);
						CALLFunc( (uptr)COP0_DiagnosticPCCR );
					break;

					case 1:
						MOV32MtoR(ECX, (uptr)&cpuRegs.cycle);
						_eeMoveGPRtoM((uptr)&cpuRegs.PERF.n.pcr0, _Rt_);
						MOV32RtoM((uptr)&s_iLastPERFCycle[0], ECX);
					break;

					case 3:
						MOV32MtoR(ECX, (uptr)&cpuRegs.cycle);
						_eeMoveGPRtoM((uptr)&cpuRegs.PERF.n.pcr1, _Rt_);
						MOV32RtoM((uptr)&s_iLastPERFCycle[1], ECX);
					break;
				}
			break;
		
			case 24: 
				COP0_LOG("MTC0 Breakpoint debug Registers code = %x\n", cpuRegs.code & 0x3FF);
			break;
		
			default:
				_eeMoveGPRtoM((uptr)&cpuRegs.CP0.r[_Rd_], _Rt_);
			break;
		}
	}
}
#endif


/*void rec(COP0) {
}

void rec(BC0F) {
}

void rec(BC0T) {
}

void rec(BC0FL) {
}

void rec(BC0TL) {
}

void rec(TLBR) {
}

void rec(TLBWI) {
}

void rec(TLBWR) {
}

void rec(TLBP) {
}*/

}}}}<|MERGE_RESOLUTION|>--- conflicted
+++ resolved
@@ -165,17 +165,12 @@
 			break;
 
 			case 1:
-<<<<<<< HEAD
-			case 3:
-				CALLFunc( (uptr)COP0_UpdatePCCR );
-=======
 				CALLFunc( (uptr)COP0_UpdatePCCR );
 				MOV32MtoR(EAX, (uptr)&cpuRegs.PERF.n.pcr0);
 				break;
 			case 3:
 				CALLFunc( (uptr)COP0_UpdatePCCR );
 				MOV32MtoR(EAX, (uptr)&cpuRegs.PERF.n.pcr1);
->>>>>>> 382431eb
 			break;
 		}
 		_deleteEEreg(_Rt_, 0);
