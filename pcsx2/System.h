/*  Pcsx2 - Pc Ps2 Emulator
 *  Copyright (C) 2002-2009  Pcsx2 Team
 *
 *  This program is free software; you can redistribute it and/or modify
 *  it under the terms of the GNU General Public License as published by
 *  the Free Software Foundation; either version 2 of the License, or
 *  (at your option) any later version.
 *
 *  This program is distributed in the hope that it will be useful,
 *  but WITHOUT ANY WARRANTY; without even the implied warranty of
 *  MERCHANTABILITY or FITNESS FOR A PARTICULAR PURPOSE.  See the
 *  GNU General Public License for more details.
 *
 *  You should have received a copy of the GNU General Public License
 *  along with this program; if not, write to the Free Software
 *  Foundation, Inc., 51 Franklin Street, Fifth Floor, Boston, MA  02110-1301, USA
 */

#ifndef __SYSTEM_H__
#define __SYSTEM_H__

#include "PS2Etypes.h"
#include "Pcsx2Config.h"
#include "Exceptions.h"
#include "Paths.h"
#include "MemcpyFast.h"
#include "SafeArray.h"
#include "Misc.h"
<<<<<<< HEAD
=======
#include "Threading.h"		// to use threading stuff, include the Threading namespace in your file.
>>>>>>> 382431eb


enum PageProtectionMode
{
	Protect_NoAccess = 0,
	Protect_ReadOnly,
	Protect_ReadWrite
};

//////////////////////////////////////////////////////////////////////////////////////////
// HostSys - Namespace housing general system-level implementations relating to loading
// plugins and allocating memory.  For now, these functions are all accessed via Sys*
// versions defined in System.h/cpp.
namespace HostSys
{
	// Damn windows.h namespace pollution!!
	#undef LoadLibrary

	extern void *LoadLibrary(const char *lib);	// Loads Library
	extern void *LoadSym(void *lib, const char *sym);	// Loads Symbol from Library
	extern const char *LibError();				// Gets previous error loading symbols
	extern void CloseLibrary(void *lib);		// Closes Library

	// Maps a block of memory for use as a recompiled code buffer.
	// The allocated block has code execution privileges.
	// Returns NULL on allocation failure.
	extern void *Mmap(uptr base, u32 size);

	// Unmaps a block allocated by SysMmap
	extern void Munmap(uptr base, u32 size);

	extern void MemProtect( void* baseaddr, size_t size, PageProtectionMode mode, bool allowExecution=false );
	
	static __forceinline void Munmap( void* base, u32 size )
	{
		Munmap( (uptr)base, size );
	}
}


extern void SysDetect();				// Detects cpu type and fills cpuInfo structs.
extern void SysReset();					// Resets the various PS2 cpus, sub-systems, and recompilers.
extern void SysUpdate();				// Called on VBlank (to update i.e. pads)

extern bool SysAllocateMem();			// allocates memory for all PS2 systems; returns FALSe on critical error.
extern void SysAllocateDynarecs();		// allocates memory for all dynarecs, and force-disables any failures.
extern void SysShutdownDynarecs();
extern void SysShutdownMem();

extern void SysRestorableReset();		// Saves the current emulation state prior to spu reset.
extern void SysClearExecutionCache();	// clears recompiled execution caches!
extern void SysEndExecution();		// terminates plugins, saves GS state (if enabled), and signals emulation loop to end.
extern void SysPrepareExecution( const char* elf_file, bool use_bios=false );

// initiates high-speed execution of the emulation state.  This function is currently
// designed to be run from an event loop, but will eventually be re-tooled with threading
// in mindunder the new GUI (assuming Linux approves!), which will make life easier *and*
// improve overall performance too!
extern void SysExecute();


// Library Helpers for HostSys functions, left in for now for convenience.

extern void *SysLoadLibrary(const char *lib);	// Loads Library
extern void *SysLoadSym(void *lib, const char *sym);	// Loads Symbol from Library
extern const char *SysLibError();				// Gets previous error loading symbols
extern void SysCloseLibrary(void *lib);		// Closes Library

// Maps a block of memory for use as a recompiled code buffer, and ensures that the 
// allocation is below a certain memory address (specified in "bounds" parameter).
// The allocated block has code execution privileges.
// Returns NULL on allocation failure.
extern u8 *SysMmapEx(uptr base, u32 size, uptr bounds, const char *caller="Unnamed");

extern void vSyncDebugStuff( uint frame );

// Writes text to the console.
// *DEPRECIATED* Use Console namespace methods instead.
void SysPrintf(const char *fmt, ...);	// *DEPRECIATED* 

// Console Namespace -- Replacements for SysPrintf.
// SysPrintf is depreciated -- We should phase these in over time.
namespace Console
{
	enum Colors
	{
		Color_Black = 0,
		Color_Red,
		Color_Green,
		Color_Yellow,
		Color_Blue,
		Color_Magenta,
		Color_Cyan,
		Color_White
	};

	// va_args version of WriteLn, mostly for internal use only.
	extern void __fastcall _WriteLn( Colors color, const char* fmt, va_list args );

	extern void Open();
	extern void Close();
	extern void SetTitle( const std::string& title );

	// Changes the active console color.
	// This color will be unset by calls to colored text methods
	// such as ErrorMsg and Notice.
	extern void __fastcall SetColor( Colors color );

	// Restores the console color to default (usually low-intensity white on Win32)
	extern void ClearColor();

	// The following Write functions return bool so that we can use macros to exclude
	// them from different build types.  The return values are always zero.

	// Writes a newline to the console.
	extern bool __fastcall Newline();

	// Writes an unformatted string of text to the console (fast!)
	// No newline is appended.
	extern bool __fastcall Write( const char* fmt );

	// Writes an unformatted string of text to the console (fast!)
	// A newline is automatically appended.
	extern bool __fastcall WriteLn( const char* fmt );

	// Writes an unformatted string of text to the console (fast!)
	// A newline is automatically appended, and the console color reset to default.
	extern bool __fastcall WriteLn( Colors color, const char* fmt );

	// Writes a line of colored text to the console, with automatic newline appendage.
	// The console color is reset to default when the operation is complete.
	extern bool WriteLn( Colors color, const char* fmt, VARG_PARAM dummy, ... );

	// Writes a line of colored text to the console (no newline).
	// The console color is reset to default when the operation is complete.
	extern bool Write( Colors color, const char* fmt, VARG_PARAM dummy, ... );
	extern bool Write( Colors color, const char* fmt );

	// Writes a formatted message to the console (no newline)
	extern bool Write( const char* fmt, VARG_PARAM dummy, ... );

	// Writes a formatted message to the console, with appended newline.
	extern bool WriteLn( const char* fmt, VARG_PARAM dummy, ... );

	// Displays a message in the console with red emphasis.
	// Newline is automatically appended.
	extern bool Error( const char* fmt, VARG_PARAM dummy, ... );
	extern bool Error( const char* fmt );

	// Displays a message in the console with yellow emphasis.
	// Newline is automatically appended.
	extern bool Notice( const char* fmt, VARG_PARAM dummy, ... );
	extern bool Notice( const char* fmt );

	// Displays a message in the console with yellow emphasis.
	// Newline is automatically appended.
	extern bool Status( const char* fmt, VARG_PARAM dummy, ... );
	extern bool Status( const char* fmt );
}

// Different types of message boxes that the emulator can employ from the friendly confines
// of it's blissful unawareness of whatever GUI it runs under. :)  All message boxes exhibit
// blocking behavior -- they prompt the user for action and only return after the user has
// responded to the prompt.
namespace Msgbox
{
	// Pops up an alert Dialog Box with a singular "OK" button.
	// Always returns false.  Replacement for SysMessage.
	extern bool Alert( const char* fmt, VARG_PARAM dummy, ... );
	extern bool Alert( const char* fmt );

	// Pops up a dialog box with Ok/Cancel buttons.  Returns the result of the inquiry,
	// true if OK, false if cancel.
	extern bool OkCancel( const char* fmt, VARG_PARAM dummy, ... );
}

using Console::Color_Red;
using Console::Color_Green;
using Console::Color_Blue;
using Console::Color_Magenta;
using Console::Color_Cyan;
using Console::Color_Yellow;
using Console::Color_White;

//////////////////////////////////////////////////////////////
// Dev / Debug conditionals --
//   Consts for using if() statements instead of uglier #ifdef macros.
//   Abbreviated macros for dev/debug only consoles and msgboxes.

#ifdef PCSX2_DEVBUILD

#	define DevCon Console
#	define DevMsg MsgBox
	static const bool IsDevBuild = true;

#else

#	define DevCon 0&&Console
#	define DevMsg 
	static const bool IsDevBuild = false;

#endif

#ifdef _DEBUG

#	define DbgCon Console
	static const bool IsDebugBuild = true;

#else

#	define DbgCon 0&&Console
	static const bool IsDebugBuild = false;

#endif

#endif /* __SYSTEM_H__ */<|MERGE_RESOLUTION|>--- conflicted
+++ resolved
@@ -26,10 +26,7 @@
 #include "MemcpyFast.h"
 #include "SafeArray.h"
 #include "Misc.h"
-<<<<<<< HEAD
-=======
 #include "Threading.h"		// to use threading stuff, include the Threading namespace in your file.
->>>>>>> 382431eb
 
 
 enum PageProtectionMode
