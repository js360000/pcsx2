/*  Pcsx2 - Pc Ps2 Emulator
 *  Copyright (C) 2002-2009  Pcsx2 Team
 *
 *  This program is free software; you can redistribute it and/or modify
 *  it under the terms of the GNU General Public License as published by
 *  the Free Software Foundation; either version 2 of the License, or
 *  (at your option) any later version.
 *
 *  This program is distributed in the hope that it will be useful,
 *  but WITHOUT ANY WARRANTY; without even the implied warranty of
 *  MERCHANTABILITY or FITNESS FOR A PARTICULAR PURPOSE.  See the
 *  GNU General Public License for more details.
 *
 *  You should have received a copy of the GNU General Public License
 *  along with this program; if not, write to the Free Software
 *  Foundation, Inc., 51 Franklin Street, Fifth Floor, Boston, MA  02110-1301, USA
 */

#include "PrecompiledHeader.h"

#ifdef _WIN32
#include "RDebug/deci2.h"
#else
#include <sys/time.h>
#endif

#include <ctype.h>
#include <wx/file.h>

#include "IopCommon.h"
#include "HostGui.h"

#include "CDVD/IsoFSdrv.h"
#include "VUmicro.h"
#include "VU.h"
#include "iCore.h"
//#include "sVU_zerorec.h"
#include "BaseblockEx.h"		// included for devbuild block dumping (which may or may not work anymore?)

#include "GS.h"
#include "COP0.h"
#include "Cache.h"

#include "Dump.h"
#include "AppConfig.h"

using namespace std;
using namespace R5900;

static int g_Pcsx2Recording = 0; // true 1 if recording video and sound

// renderswitch - tells GSdx to go into dx9 sw if "renderswitch" is set.
bool renderswitch = false;

struct KeyModifiers keymodifiers = {false, false, false, false};

#define NUM_STATES 10
int StatesC = 0;
extern wxString strgametitle;


// ------------------------------------------------------------------------
// Force DevAssert to *not* inline for devel/debug builds (allows using breakpoints to trap
// assertions), and force it to inline for release builds (optimizes it out completely since
// IsDevBuild is false).  Since Devel builds typically aren't enabled with Global Optimization/
// LTCG, this currently isn't even necessary.  But might as well, in case we decide at a later
// date to re-enable LTCG for devel.
//
#ifdef PCSX2_DEVBUILD
#	define DEVASSERT_INLINE __noinline
#else
#	define DEVASSERT_INLINE __forceinline
#endif

//////////////////////////////////////////////////////////////////////////////////////////
// Assertion tool for Devel builds, intended for sanity checking and/or bounds checking
// variables in areas which are not performance critical.
//
// How it works: This function throws an exception of type Exception::AssertionFailure if
// the assertion conditional is false.  Typically for the end-user, this exception is handled
// by the general handler, which (should eventually) create some state dumps and other
// information for troubleshooting purposes.
//
// From a debugging environment, you can trap your DevAssert by either breakpointing the
// exception throw below, or by adding either Exception::AssertionFailure or
// Exception::LogicError to your First-Chance Exception catch list (Visual Studio, under
// the Debug->Exceptions menu/dialog).
//
DEVASSERT_INLINE void DevAssert( bool condition, const char* msg )
{
	if( IsDevBuild && !condition )
	{
		throw Exception::AssertionFailure( msg );
	}
}

// return value:
//   0 - Invalid or unknown disc.
//   1 - PS1 CD
//   2 - PS2 CD
int GetPS2ElfName( wxString& name )
{
<<<<<<< HEAD
=======
	char ROMVER[14+1];
	FILE *fp;
	unsigned int fileOffset=0, found=FALSE;
	struct romdir rd;

	string Bios( Path::Combine( Config.Paths.Bios, filename ) );

	int biosFileSize = Path::getFileSize( Bios );
	if( biosFileSize <= 0) return FALSE;	

	fp = fopen(Bios.c_str(), "rb");
	if (fp == NULL) return FALSE;

	while ((ftell(fp)<512*1024) && (fread(&rd, DIRENTRY_SIZE, 1, fp)==1))
		if (strcmp(rd.fileName, "RESET") == 0)
			break; /* found romdir */

	if ((strcmp(rd.fileName, "RESET") != 0) || (rd.fileSize == 0)) {
		fclose(fp);
		return FALSE;	//Unable to locate ROMDIR structure in file or a ioprpXXX.img
	}

	while(strlen(rd.fileName) > 0)
	{
		if (strcmp(rd.fileName, "ROMVER") == 0)	// found romver
		{
			uint filepos = ftell(fp);
			fseek(fp, fileOffset, SEEK_SET);
			if (fread(&ROMVER, 14, 1, fp) == 0) break;
			fseek(fp, filepos, SEEK_SET);//go back
			
			const char zonefail[2] = { ROMVER[4], '\0' };	// the default "zone" (unknown code)
			const char* zone = zonefail;

			switch(ROMVER[4])
			{
				case 'T': zone = "T10K  "; break;
				case 'X': zone = "Test  "; break;
				case 'J': zone = "Japan "; break;
				case 'A': zone = "USA   "; break;
				case 'E': zone = "Europe"; break;
				case 'H': zone = "HK    "; break;
				case 'P': zone = "Free  "; break;
				case 'C': zone = "China "; break;
			}

			sprintf(description, "%s v%c%c.%c%c(%c%c/%c%c/%c%c%c%c) %s", zone,
				ROMVER[0], ROMVER[1],	// ver major
				ROMVER[2], ROMVER[3],	// ver minor
				ROMVER[12], ROMVER[13],	// day
				ROMVER[10], ROMVER[11],	// month
				ROMVER[6], ROMVER[7], ROMVER[8], ROMVER[9],	// year!
				(ROMVER[5]=='C') ? "Console" : (ROMVER[5]=='D') ? "Devel" : ""
			);
			found = TRUE;
		}

		if ((rd.fileSize % 0x10)==0)
			fileOffset += rd.fileSize;
		else
			fileOffset += (rd.fileSize + 0x10) & 0xfffffff0;

		if (fread(&rd, DIRENTRY_SIZE, 1, fp)==0) break;
	}
	fileOffset-=((rd.fileSize + 0x10) & 0xfffffff0) - rd.fileSize;

	fclose(fp);
	
	if (found)
	{
		char percent[6];

		if ( biosFileSize < (int)fileOffset)
		{
			sprintf(percent, " %d%%", biosFileSize*100/(int)fileOffset);
			strcat(description, percent);//we force users to have correct bioses,
											//not that lame scph10000 of 513KB ;-)
		}
		return TRUE;
	}

	return FALSE;	//fail quietly
}

// return value:
//   0 - Invalid or unknown disc.
//   1 - PS1 CD
//   2 - PS2 CD
int GetPS2ElfName(char *name){
>>>>>>> 9adf6858
	int f;
	char buffer[g_MaxPath];//if a file is longer...it should be shorter :D
	char *pos;
	TocEntry tocEntry;

	IsoFS_init();

	// check if the file exists
	if (IsoFS_findFile("SYSTEM.CNF;1", &tocEntry) != TRUE){
		Console::Status("GetElfName: SYSTEM.CNF not found; invalid cd image or no disc present.");
		return 0;//could not find; not a PS/PS2 cdvd
	}

	f=IsoFS_open("SYSTEM.CNF;1", 1);
	IsoFS_read(f, buffer, g_MaxPath);
	IsoFS_close(f);

	buffer[tocEntry.fileSize]='\0';

	pos=strstr(buffer, "BOOT2");
	if (pos==NULL){
		pos=strstr(buffer, "BOOT");
		if (pos==NULL) {
<<<<<<< HEAD
			Console::Error("Boot failed: This is not a Playstation or PS2 game!");
=======
			Console::Error("PCSX2 Boot Error: This is not a PS2 game!");
>>>>>>> 9adf6858
			return 0;
		}
		return 1;
	}
	pos+=strlen("BOOT2");
	while (pos && *pos && pos<&buffer[g_MaxPath]
		&& (*pos<'A' || (*pos>'Z' && *pos<'a') || *pos>'z'))
		pos++;
	if (!pos || *pos==0)
		return 0;

	// the filename is everything up to the first CR/LF/tab.. ?
	// Or up to any whitespace?  (I'm opting for first CRLF/tab, although the old code
	// apparently stopped on spaces too) --air
	name = wxStringTokenizer( wxString::FromAscii( pos ) ).GetNextToken();

#ifdef PCSX2_DEVBUILD
	FILE *fp;
	int i;

	fp = fopen("System.map", "r");
	if( fp == NULL ) return 2;

	u32 addr;

	Console::WriteLn("Loading System.map...");
	while (!feof(fp)) {
		fseek(fp, 8, SEEK_CUR);
		buffer[0] = '0'; buffer[1] = 'x';
		for (i=2; i<10; i++) buffer[i] = fgetc(fp); buffer[i] = 0;
		addr = strtoul(buffer, (char**)NULL, 0);
		fseek(fp, 3, SEEK_CUR);
		for (i=0; i<g_MaxPath; i++) {
			buffer[i] = fgetc(fp);
			if (buffer[i] == '\n' || buffer[i] == 0) break;
		}
		if (buffer[i] == 0) break;
		buffer[i] = 0;

		disR5900AddSym(addr, buffer);
	}
	fclose(fp);
#endif

	return 2;
}

#ifdef PCSX2_DEVBUILD

void SaveGSState(const wxString& file)
{
	if( g_SaveGSStream ) return;

	Console::WriteLn( "Saving GS State..." );
	Console::WriteLn( wxsFormat( L"\t%s", file.c_str() ) );

	g_fGSSave = new gzSavingState( file );

	g_SaveGSStream = 1;
	g_nLeftGSFrames = 2;

	g_fGSSave->Freeze( g_nLeftGSFrames );
}

void LoadGSState(const wxString& file)
{
	int ret;
	gzLoadingState* f;

	Console::Status( "Loading GS State..." );

	try
	{
		f = new gzLoadingState( file );
	}
	catch( Exception::FileNotFound& )
	{
		// file not found? try prefixing with sstates folder:
		if( !Path::IsRooted( file ) )
		{
			f = new gzLoadingState( Path::Combine( g_Conf->Folders.Savestates, file ) );

			// If this load attempt fails, then let the exception bubble up to
			// the caller to deal with...
		}
	}

	// Always set gsIrq callback -- GS States are always exclusionary of MTGS mode
	GSirqCallback( gsIrq );

	ret = GSopen(&pDsp, "PCSX2", 0);
	if (ret != 0)
	{
		delete f;
		throw Exception::PluginFailure( "GS" );
	}

	ret = PADopen((void *)&pDsp);

	f->Freeze(g_nLeftGSFrames);
	f->gsFreeze();

	f->FreezePlugin( "GS", gsSafeFreeze );

	RunGSState( *f );

	delete( f );

<<<<<<< HEAD
	g_plugins->Close( PluginId_GS );
	g_plugins->Close( PluginId_PAD );
=======
	PAD1close();
	GSclose();
>>>>>>> 9adf6858
}

#endif

char* mystrlwr( char* string )
{
	assert( string != NULL );
	while ( 0 != ( *string++ = (char)tolower( *string ) ) );
    return string;
}

static wxString GetGSStateFilename()
{
	return Path::Combine( g_Conf->Folders.Savestates, wxsFormat( L"/%8.8X.%d.gs", ElfCRC, StatesC ) );
}

void ProcessFKeys(int fkey, struct KeyModifiers *keymod)
{
	assert(fkey >= 1 && fkey <= 12 );

	switch(fkey)
	{
		case 1:
			try
			{
				gzSavingState( SaveState::GetFilename( StatesC ) ).FreezeAll();
				HostGui::ResetMenuSlots();
			}
			catch( Exception::BaseException& ex )
			{
				// 99% of the time this is a file permission error and the
				// cpu state is intact so just display a passive msg to console without
				// raising an exception.

				Console::Error( "Error!  Could not save state to slot %d", params StatesC );
				Console::Error( ex.LogMessage() );
			}
			break;

		case 2:
			if( keymod->shift )
				StatesC = (StatesC+NUM_STATES-1) % NUM_STATES;
			else
				StatesC = (StatesC+1) % NUM_STATES;

			Console::Notice( " > Selected savestate slot %d", params StatesC);

			if( GSchangeSaveState != NULL )
				GSchangeSaveState(StatesC, SaveState::GetFilename(StatesC).mb_str());
			break;

		case 3:
			try
			{
				gzLoadingState joe( SaveState::GetFilename( StatesC ) );	// throws exception on version mismatch
				cpuReset();
				SysClearExecutionCache();
				joe.FreezeAll();
			}
			catch( Exception::StateLoadError& )
			{
				// At this point the cpu hasn't been reset, so we can return
				// control to the user safely... (and silently)
			}
			catch( Exception::FileNotFound& )
			{
				Console::Notice( "Saveslot %d cannot be loaded; slot does not exist (file not found)", params StatesC );
			}
			catch( Exception::RuntimeError& ex )
			{
				// This is the bad one.  Chances are the cpu has been reset, so emulation has
				// to be aborted.  Sorry user!  We'll give you some info for your trouble:

				ClosePlugins( true );

				throw Exception::CpuStateShutdown(
					// english log message:
					wxsFormat( L"Error!  Could not load from saveslot %d\n", StatesC ) + ex.LogMessage(),

					// translated message:
					wxsFormat( _("Error loading saveslot %d.  Emulator reset."), StatesC )
				);
			}
			break;

		case 4:
			// FIXME : Reimplement framelimiting using new oolean system
			//CycleFrameLimit(keymod->shift ? -1 : 1);
			break;

		// note: VK_F5-VK_F7 are reserved for GS
		case 8:
			GSmakeSnapshot( g_Conf->Folders.Snapshots.ToAscii().data() );
			break;

		case 9: //gsdx "on the fly" renderer switching
			StateRecovery::MakeGsOnly();
			g_EmulationInProgress = false;

			// close GS and PAD together, because the PAD depends on the GS window.
			g_plugins->Close( PluginId_PAD );
			safe_delete( mtgsThread );

			renderswitch = !renderswitch;
			StateRecovery::Recover();
			HostGui::BeginExecution(); // also sets g_EmulationInProgress to true later
			break;
			
#ifdef PCSX2_DEVBUILD
		case 10:
			// There's likely a better way to implement this, but this seemed useful.
			// I might add turning EE, VU0, and VU1 recs on and off by hotkey at some point, too.
			// --arcum42
			enableLogging = !enableLogging;

			if (enableLogging)
				GSprintf(10, "Logging Enabled.");
			else
				GSprintf(10,"Logging Disabled.");

			break;

		case 11:
			Console::Notice( "Cannot make gsstates in MTGS mode" );

			// fixme : fix up gsstate mess and make it mtgs compatible -- air
#ifdef _STGS_GSSTATE_CODE
			wxString Text;
			if( strgametitle[0] != 0 )
			{
				// only take the first two words
				wxString gsText;

				wxStringTokenizer parts( strgametitle, L" " );

				wxString name( parts.GetNextToken() );	// first part
				wxString part2( parts.GetNextToken() );

				if( !!part2 )
					name += L"_" + part2;

				gsText.Printf( L"%s.%d.gs", name.c_str(), StatesC );
				Text = Path::Combine( g_Conf->Folders.Savestates, gsText );
			}
			else
			{
				Text = GetGSStateFilename();
			}
			break;
#endif
#endif

		case 12:
			if( keymod->shift )
			{
#ifdef PCSX2_DEVBUILD
				iDumpRegisters(cpuRegs.pc, 0);
				Console::Notice("hardware registers dumped EE:%x, IOP:%x\n", params cpuRegs.pc, psxRegs.pc);
#endif
			}
			else
			{
				g_Pcsx2Recording ^= 1;

				mtgsThread->SendSimplePacket(GS_RINGTYPE_RECORD, g_Pcsx2Recording, 0, 0);
				if( SPU2setupRecording != NULL ) SPU2setupRecording(g_Pcsx2Recording, NULL);
			}
			break;
	}
}

void _memset16_unaligned( void* dest, u16 data, size_t size )
{
	jASSUME( (size & 0x1) == 0 );

	u16* dst = (u16*)dest;
	for(int i=size; i; --i, ++dst )
		*dst = data;
}<|MERGE_RESOLUTION|>--- conflicted
+++ resolved
@@ -100,98 +100,6 @@
 //   2 - PS2 CD
 int GetPS2ElfName( wxString& name )
 {
-<<<<<<< HEAD
-=======
-	char ROMVER[14+1];
-	FILE *fp;
-	unsigned int fileOffset=0, found=FALSE;
-	struct romdir rd;
-
-	string Bios( Path::Combine( Config.Paths.Bios, filename ) );
-
-	int biosFileSize = Path::getFileSize( Bios );
-	if( biosFileSize <= 0) return FALSE;	
-
-	fp = fopen(Bios.c_str(), "rb");
-	if (fp == NULL) return FALSE;
-
-	while ((ftell(fp)<512*1024) && (fread(&rd, DIRENTRY_SIZE, 1, fp)==1))
-		if (strcmp(rd.fileName, "RESET") == 0)
-			break; /* found romdir */
-
-	if ((strcmp(rd.fileName, "RESET") != 0) || (rd.fileSize == 0)) {
-		fclose(fp);
-		return FALSE;	//Unable to locate ROMDIR structure in file or a ioprpXXX.img
-	}
-
-	while(strlen(rd.fileName) > 0)
-	{
-		if (strcmp(rd.fileName, "ROMVER") == 0)	// found romver
-		{
-			uint filepos = ftell(fp);
-			fseek(fp, fileOffset, SEEK_SET);
-			if (fread(&ROMVER, 14, 1, fp) == 0) break;
-			fseek(fp, filepos, SEEK_SET);//go back
-			
-			const char zonefail[2] = { ROMVER[4], '\0' };	// the default "zone" (unknown code)
-			const char* zone = zonefail;
-
-			switch(ROMVER[4])
-			{
-				case 'T': zone = "T10K  "; break;
-				case 'X': zone = "Test  "; break;
-				case 'J': zone = "Japan "; break;
-				case 'A': zone = "USA   "; break;
-				case 'E': zone = "Europe"; break;
-				case 'H': zone = "HK    "; break;
-				case 'P': zone = "Free  "; break;
-				case 'C': zone = "China "; break;
-			}
-
-			sprintf(description, "%s v%c%c.%c%c(%c%c/%c%c/%c%c%c%c) %s", zone,
-				ROMVER[0], ROMVER[1],	// ver major
-				ROMVER[2], ROMVER[3],	// ver minor
-				ROMVER[12], ROMVER[13],	// day
-				ROMVER[10], ROMVER[11],	// month
-				ROMVER[6], ROMVER[7], ROMVER[8], ROMVER[9],	// year!
-				(ROMVER[5]=='C') ? "Console" : (ROMVER[5]=='D') ? "Devel" : ""
-			);
-			found = TRUE;
-		}
-
-		if ((rd.fileSize % 0x10)==0)
-			fileOffset += rd.fileSize;
-		else
-			fileOffset += (rd.fileSize + 0x10) & 0xfffffff0;
-
-		if (fread(&rd, DIRENTRY_SIZE, 1, fp)==0) break;
-	}
-	fileOffset-=((rd.fileSize + 0x10) & 0xfffffff0) - rd.fileSize;
-
-	fclose(fp);
-	
-	if (found)
-	{
-		char percent[6];
-
-		if ( biosFileSize < (int)fileOffset)
-		{
-			sprintf(percent, " %d%%", biosFileSize*100/(int)fileOffset);
-			strcat(description, percent);//we force users to have correct bioses,
-											//not that lame scph10000 of 513KB ;-)
-		}
-		return TRUE;
-	}
-
-	return FALSE;	//fail quietly
-}
-
-// return value:
-//   0 - Invalid or unknown disc.
-//   1 - PS1 CD
-//   2 - PS2 CD
-int GetPS2ElfName(char *name){
->>>>>>> 9adf6858
 	int f;
 	char buffer[g_MaxPath];//if a file is longer...it should be shorter :D
 	char *pos;
@@ -215,11 +123,7 @@
 	if (pos==NULL){
 		pos=strstr(buffer, "BOOT");
 		if (pos==NULL) {
-<<<<<<< HEAD
-			Console::Error("Boot failed: This is not a Playstation or PS2 game!");
-=======
-			Console::Error("PCSX2 Boot Error: This is not a PS2 game!");
->>>>>>> 9adf6858
+			Console::Error("PCSX2 Boot Error: This is not a Playstation or PS2 game!");
 			return 0;
 		}
 		return 1;
@@ -328,13 +232,8 @@
 
 	delete( f );
 
-<<<<<<< HEAD
 	g_plugins->Close( PluginId_GS );
 	g_plugins->Close( PluginId_PAD );
-=======
-	PAD1close();
-	GSclose();
->>>>>>> 9adf6858
 }
 
 #endif
