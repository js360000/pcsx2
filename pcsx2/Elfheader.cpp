/*  Pcsx2 - Pc Ps2 Emulator
 *  Copyright (C) 2002-2009  Pcsx2 Team
 *
 *  This program is free software; you can redistribute it and/or modify
 *  it under the terms of the GNU General Public License as published by
 *  the Free Software Foundation; either version 2 of the License, or
 *  (at your option) any later version.
 *
 *  This program is distributed in the hope that it will be useful,
 *  but WITHOUT ANY WARRANTY; without even the implied warranty of
 *  MERCHANTABILITY or FITNESS FOR A PARTICULAR PURPOSE.  See the
 *  GNU General Public License for more details.
 *
 *  You should have received a copy of the GNU General Public License
 *  along with this program; if not, write to the Free Software
 *  Foundation, Inc., 51 Franklin Street, Fifth Floor, Boston, MA  02110-1301, USA
 */

#include "PrecompiledHeader.h"

#include "Common.h"
#include "CDVD/CDVDisodrv.h"

using namespace std;

#ifdef _MSC_VER
#pragma warning(disable:4996) //ignore the stricmp deprecated warning
#endif

u32 ElfCRC;

struct ELF_HEADER {
	u8	e_ident[16];	//0x7f,"ELF"  (ELF file identifier)
	u16	e_type;		 //ELF type: 0=NONE, 1=REL, 2=EXEC, 3=SHARED, 4=CORE
	u16	e_machine;      //Processor: 8=MIPS R3000
	u32	e_version;      //Version: 1=current
	u32	e_entry;        //Entry point address
	u32	e_phoff;        //Start of program headers (offset from file start)
	u32	e_shoff;        //Start of section headers (offset from file start)
	u32	e_flags;        //Processor specific flags = 0x20924001 noreorder, mips
	u16	e_ehsize;       //ELF header size (0x34 = 52 bytes)
	u16	e_phentsize;    //Program headers entry size
	u16	e_phnum;        //Number of program headers
	u16	e_shentsize;    //Section headers entry size
	u16	e_shnum;        //Number of section headers
	u16	e_shstrndx;     //Section header stringtable index
};

struct ELF_PHR {
	u32 p_type;         //see notes1
	u32 p_offset;       //Offset from file start to program segment.
	u32 p_vaddr;        //Virtual address of the segment
	u32 p_paddr;        //Physical address of the segment
	u32 p_filesz;       //Number of bytes in the file image of the segment
	u32 p_memsz;        //Number of bytes in the memory image of the segment
	u32 p_flags;        //Flags for segment
	u32 p_align;        //Alignment. The address of 0x08 and 0x0C must fit this alignment. 0=no alignment
};

/*
notes1
------
0=Inactive
1=Load the segment into memory, no. of bytes specified by 0x10 and 0x14
2=Dynamic linking
3=Interpreter. The array element must specify a path name
4=Note. The array element must specify the location and size of aux. info
5=reserved
6=The array element must specify location and size of the program header table.
*/

struct ELF_SHR {
	u32	sh_name;        //No. to the index of the Section header stringtable index
	u32	sh_type;        //See notes2
	u32	sh_flags;       //see notes3
	u32	sh_addr;        //Section start address
	u32	sh_offset;      //Offset from start of file to section
	u32	sh_size;        //Size of section
	u32	sh_link;        //Section header table index link
	u32	sh_info;        //Info
	u32	sh_addralign;   //Alignment. The adress of 0x0C must fit this alignment. 0=no alignment.
	u32	sh_entsize;     //Fixed size entries.
};

/*
notes 2
-------
Type:
0=Inactive
1=PROGBITS
2=SYMTAB symbol table
3=STRTAB string table
4=RELA relocation entries
5=HASH hash table
6=DYNAMIC dynamic linking information
7=NOTE
8=NOBITS
9=REL relocation entries
10=SHLIB
0x70000000=LOPROC processor specifc
0x7fffffff=HIPROC
0x80000000=LOUSER lower bound
0xffffffff=HIUSER upper bound

notes 3
-------
Section Flags:  (1 bit, you may combine them like 3 = alloc & write permission)
1=Write section contains data the is be writeable during execution.
2=Alloc section occupies memory during execution
4=Exec section contains executable instructions
0xf0000000=Mask bits processor-specific
*/

struct Elf32_Sym {
	u32	st_name;
	u32	st_value;
	u32	st_size;
	u8	st_info;
	u8	st_other;
	u16	st_shndx;
};

#define ELF32_ST_TYPE(i) ((i)&0xf)

struct Elf32_Rel {
	u32	r_offset;
	u32	r_info;
};

#if 0
// fixme: ELF command line option system.
// It parses a command line and pastes it into PS2 memory, and then points the a0 register at it.
// A user-written ELF can then load the data and respond accordingly.  Needs a rewrite using modern
// string parsing utils. :)

//2002-09-19 (Florin)
char args[256]="ez.m2v";	//to be accessed by other files
uptr args_ptr;		//a big value; in fact, it is an address

//in a0 is passed the address of the command line args,
//i.e. a pointer to an area like this:
//+00 unknown/unused
//+04 argc; number of arguments
//+08 argv[0]; address of the first parameter - program name (char*) -
//+08 argv[1]; address of the second parameter (char*)                |
//+0C argv[2]; and so on											  |
//........															  |
//+08+4*argc the program name(first param)						   <--
//+08+4*argc+strlen(argv[0]+1) the rest of params; i.e. a copy of 'args'
//                                         see above 'char args[256];'
static uint parseCommandLine( const wxString& filename )
{
	if ( ( args_ptr != 0xFFFFFFFF ) && ( args_ptr > 264 ) )
	{	// 4 + 4 + 256
		const char * p;
		int  argc;
		int i;

		args_ptr -= 256;

		args[ 255 ] = 0;
		memcpy( &PS2MEM_BASE[ args_ptr ], args, 256 );				//params 1, 2, etc copied
		memset( &PS2MEM_BASE[ args_ptr + strlen( args ) ], 0, 256 - strlen( args ) );
#ifdef _WIN32
		p = strrchr( filename, '\\' );
#else	//linux
		p = strrchr( filename, '/' );
		if( p == NULL ) p = strchr(filename, '\\');
#endif
		if (p)
			p++;
		else
			p = filename;

		args_ptr -= strlen( p ) + 1;

		strcpy( (char*)&PS2MEM_BASE[ args_ptr ], p );						//fill param 0; i.e. name of the program

		for ( i = strlen( p ) + 1 + 256, argc = 0; i > 0; i-- )
		{
			while (i && ((PS2MEM_BASE[ args_ptr + i ] == 0) || (PS2MEM_BASE[ args_ptr + i ] == 32)))
			{ i--; }

			if ( PS2MEM_BASE[ args_ptr + i + 1 ] == ' ') PS2MEM_BASE[ args_ptr + i + 1 ] = 0;

			while (i && (PS2MEM_BASE[ args_ptr + i ] != 0) && (PS2MEM_BASE[ args_ptr + i] != 32))
			{ i--; }

			if ((PS2MEM_BASE[ args_ptr + i ] != 0) && (PS2MEM_BASE[ args_ptr + i ] != 32))
			{	//i==0
				argc++;

				if ( args_ptr - 4 - 4 - argc * 4 < 0 ) // fixme - Should this be cast to a signed int?
					return 0;

				((u32*)PS2MEM_BASE)[ args_ptr / 4 - argc ] = args_ptr + i;
			}
			else
			{
				if ( ( PS2MEM_BASE[ args_ptr + i + 1 ] != 0 ) && ( PS2MEM_BASE[ args_ptr + i + 1 ] != 32 ) )
				{
					argc++;
					if ( args_ptr - 4 - 4 - argc * 4 < 0 ) // fixme - Should this be cast to a signed int?
						return 0;

					((u32*)PS2MEM_BASE)[ args_ptr / 4 - argc ] = args_ptr + i + 1;
				}
			}
		}
		((u32*)PS2MEM_BASE)[ args_ptr /4 - argc - 1 ] = argc;		      //how many args
		((u32*)PS2MEM_BASE)[ args_ptr /4 - argc - 2 ] = ( argc > 0);	//have args?	//not used, cannot be filled at all

		return ( args_ptr - argc * 4 - 8 );
	}

	return 0;
}
#endif
//---------------

struct ElfObject
{
	wxString filename;
	SafeArray<u8> data;
	ELF_HEADER& header;
	ELF_PHR* proghead;
	ELF_SHR* secthead;

	// Destructor!
	// C++ does all the cleanup automagically for us.
	~ElfObject() { }

	ElfObject( const wxString& srcfile, uint hdrsize ) :
		filename( srcfile )
	,	data( hdrsize, "ELF headers" )
	,	header( *(ELF_HEADER*)data.GetPtr() )
	,	proghead( NULL )
	,	secthead( NULL )
	{
		readFile();

		if( header.e_phnum > 0 )
			proghead = (ELF_PHR*)&data[header.e_phoff];

		if( header.e_shnum > 0 )
			secthead = (ELF_SHR*)&data[header.e_shoff];

		if ( ( header.e_shnum > 0 ) && ( header.e_shentsize != sizeof(ELF_SHR) ) )
			Console::Error( "ElfLoader Warning > Size of section headers is not standard" );

		if ( ( header.e_phnum > 0 ) && ( header.e_phentsize != sizeof(ELF_PHR) ) )
			Console::Error( "ElfLoader Warning > Size of program headers is not standard" );

		ELF_LOG( "type:      " );
		switch( header.e_type )
		{
			default:
				ELF_LOG( "unknown %x", header.e_type );
				break;

			case 0x0:
				ELF_LOG( "no file type" );
				break;

			case 0x1:
				ELF_LOG( "relocatable" );
				break;

			case 0x2:
				ELF_LOG( "executable" );
				break;
		}
		ELF_LOG( "\n" );
		ELF_LOG( "machine:   " );

		switch ( header.e_machine )
		{
			default:
				ELF_LOG( "unknown" );
				break;

			case 0x8:
				ELF_LOG( "mips_rs3000" );
				break;
		}

		ELF_LOG("\n");
		ELF_LOG("version:   %d",header.e_version);
		ELF_LOG("entry:     %08x",header.e_entry);
		ELF_LOG("flags:     %08x",header.e_flags);
		ELF_LOG("eh size:   %08x",header.e_ehsize);
		ELF_LOG("ph off:    %08x",header.e_phoff);
		ELF_LOG("ph entsiz: %08x",header.e_phentsize);
		ELF_LOG("ph num:    %08x",header.e_phnum);
		ELF_LOG("sh off:    %08x",header.e_shoff);
		ELF_LOG("sh entsiz: %08x",header.e_shentsize);
		ELF_LOG("sh num:    %08x",header.e_shnum);
		ELF_LOG("sh strndx: %08x",header.e_shstrndx);

		ELF_LOG("\n");
	}

	void readFile()
	{
		int rsize = 0;
		const wxCharBuffer work( filename.ToAscii() );
		if ((strnicmp( work.data(), "cdrom0:", strlen("cdromN:")) == 0) ||
			(strnicmp( work.data(), "cdrom1:", strlen("cdromN:")) == 0))
		{
			int fi = CDVDFS_open(work.data() + strlen("cdromN:"), 1);//RDONLY

			if (fi < 0) throw Exception::FileNotFound( filename );

			CDVDFS_lseek( fi, 0, SEEK_SET );
			rsize = CDVDFS_read( fi, (char*)data.GetPtr(), data.GetSizeInBytes() );
			CDVDFS_close( fi );
		}
		else
		{
			FILE *f;

			f = fopen( work.data(), "rb" );
			if( f == NULL ) Exception::FileNotFound( filename );

			fseek( f, 0, SEEK_SET );
			rsize = fread( data.GetPtr(), 1, data.GetSizeInBytes(), f );
			fclose( f );
		}

		if( rsize < data.GetSizeInBytes() ) throw Exception::EndOfStream( filename );
	}

	u32 GetCRC() const
	{
		u32 CRC = 0;

		const  u32* srcdata = (u32*)data.GetPtr();
		for(u32 i=data.GetSizeInBytes()/4; i; --i, ++srcdata)
			CRC ^= *srcdata;

		return CRC;
	}


	void loadProgramHeaders()
	{
		if ( proghead == NULL )
			return;

		for( int i = 0 ; i < header.e_phnum ; i++ )
		{
			ELF_LOG( "Elf32 Program Header" );
			ELF_LOG( "type:      " );

			switch ( proghead[ i ].p_type ) {
				default:
					ELF_LOG( "unknown %x", (int)proghead[ i ].p_type );
				break;

				case 0x1:
				{
					ELF_LOG("load");
					const uint elfsize = data.GetLength();

					if (proghead[ i ].p_offset < elfsize) {
						int size;

						if ((proghead[ i ].p_filesz + proghead[ i ].p_offset) > elfsize)
							size = elfsize - proghead[ i ].p_offset;
						else
							size = proghead[ i ].p_filesz;

						if( proghead[ i ].p_vaddr != proghead[ i ].p_paddr )
							Console::Notice( "ElfProgram different load addrs: paddr=0x%8.8x, vaddr=0x%8.8x", params
								proghead[ i ].p_paddr, proghead[ i ].p_vaddr);

						// used to be paddr
						memcpy_fast(
							&PS2MEM_BASE[proghead[ i ].p_vaddr & 0x1ffffff],
							data.GetPtr(proghead[ i ].p_offset), size
						);

						ELF_LOG("\t*LOADED*");
					}
				}
				break;
			}

			ELF_LOG("\n");
			ELF_LOG("offset:    %08x",(int)proghead[i].p_offset);
			ELF_LOG("vaddr:     %08x",(int)proghead[i].p_vaddr);
			ELF_LOG("paddr:     %08x",proghead[i].p_paddr);
			ELF_LOG("file size: %08x",proghead[i].p_filesz);
			ELF_LOG("mem size:  %08x",proghead[i].p_memsz);
			ELF_LOG("flags:     %08x",proghead[i].p_flags);
			ELF_LOG("palign:    %08x",proghead[i].p_align);
			ELF_LOG("\n");
		}
	}

	void loadSectionHeaders()
	{
		if( secthead == NULL || header.e_shoff > (u32)data.GetLength() )
			return;

		const u8* sections_names = data.GetPtr( secthead[ (header.e_shstrndx == 0xffff ? 0 : header.e_shstrndx) ].sh_offset );

		int i_st = -1;
		int i_dt = -1;

		for( int i = 0 ; i < header.e_shnum ; i++ )
		{
			ELF_LOG( "Elf32 Section Header [%x] %s", i, &sections_names[ secthead[ i ].sh_name ] );

			// used by parseCommandLine
			//if ( secthead[i].sh_flags & 0x2 )
			//	args_ptr = min( args_ptr, secthead[ i ].sh_addr & 0x1ffffff );

#ifdef PCSX2_DEVBULD
			ELF_LOG("\n");
			ELF_LOG("type:      ");

			switch ( secthead[ i ].sh_type )
			{
				case 0x0: ELF_LOG("null"); break;
				case 0x1: ELF_LOG("progbits"); break;
				case 0x2: ELF_LOG("symtab"); break;
				case 0x3: ELF_LOG("strtab"); break;
				case 0x4: ELF_LOG("rela"); break;
				case 0x8: ELF_LOG("no bits"); break;
				case 0x9: ELF_LOG("rel"); break;
				default: ELF_LOG("unknown %08x",secthead[i].sh_type); break;
			}

			ELF_LOG("\n");
			ELF_LOG("flags:     %08x", secthead[i].sh_flags);
			ELF_LOG("addr:      %08x", secthead[i].sh_addr);
			ELF_LOG("offset:    %08x", secthead[i].sh_offset);
			ELF_LOG("size:      %08x", secthead[i].sh_size);
			ELF_LOG("link:      %08x", secthead[i].sh_link);
			ELF_LOG("info:      %08x", secthead[i].sh_info);
			ELF_LOG("addralign: %08x", secthead[i].sh_addralign);
			ELF_LOG("entsize:   %08x", secthead[i].sh_entsize);
			// dump symbol table

			if( secthead[ i ].sh_type == 0x02 )
			{
				i_st = i;
				i_dt = secthead[i].sh_link;
			}
#endif
		}

		if( ( i_st >= 0 ) && ( i_dt >= 0 ) )
		{
			const char * SymNames;
			Elf32_Sym * eS;

			SymNames = (char*)data.GetPtr( secthead[ i_dt ].sh_offset );
			eS = (Elf32_Sym*)data.GetPtr( secthead[ i_st ].sh_offset );
			Console::WriteLn("found %d symbols", params secthead[ i_st ].sh_size / sizeof( Elf32_Sym ));

			for( uint i = 1; i < ( secthead[ i_st ].sh_size / sizeof( Elf32_Sym ) ); i++ ) {
				if ( ( eS[ i ].st_value != 0 ) && ( ELF32_ST_TYPE( eS[ i ].st_info ) == 2 ) ) {
					R5900::disR5900AddSym( eS[i].st_value, &SymNames[ eS[ i ].st_name ] );
				}
			}
		}
	}
};

void ElfApplyPatches()
{
	wxString filename( wxsFormat( L"%8.8x", ElfCRC ) );

	// if patches found the following status msg will be overwritten
	Console::SetTitle( wxsFormat( _("Game running [CRC=%s]"), filename.c_str() ) );

	if( !Config.Patch ) return;

	if(LoadPatch( filename ) != 0)
	{
		Console::WriteLn( "XML Loader returned an error. Trying to load a pnach..." );
		inifile_read( filename.ToAscii().data() );
	}
	else
		Console::WriteLn( "XML Loading success. Will not load from pnach..." );

	applypatch( 0 );
}

// Fetches the CRC of the game bound to the CDVD plugin.
u32 loadElfCRC( const char* filename )
{
	TocEntry toc;

	CDVDFS_init( );
	if ( CDVD_findfile( filename + strlen( "cdromN:" ), &toc ) == -1 )
		return 0;

	DevCon::Status( "loadElfFile: %d bytes", params toc.fileSize );
	u32 crcval = ElfObject( wxString::FromAscii( filename ), toc.fileSize ).GetCRC();
	Console::Status( "loadElfFile: %s; CRC = %8.8X", params filename, crcval );

	return crcval;
}

int loadElfFile(const wxString& filename)
{
	// Reset all recompilers prior to initiating a BIOS or new ELF.  The cleaner the
	// slate, the happier the recompiler!

	SysClearExecutionCache();

	if( filename.IsEmpty() )
	{
		Console::Notice( "Running the PS2 BIOS..." );
		return -1;
	}

	// We still need to run the BIOS stub, so that all the EE hardware gets initialized correctly.
	cpuExecuteBios();

	int elfsize;
	Console::Status( wxsFormat( L"loadElfFile: %s", filename.c_str() ) );

	const wxCharBuffer buffer( filename.ToAscii() );
	const char* fnptr = buffer.data();

	if( !filename.StartsWith( L"cdrom0:" ) && !filename.StartsWith( L"cdrom1:" ) )
	{
		// Loading from a file (or non-cd image)

		elfsize = Path::GetFileSize( filename );
	}
	else
	{
		// Loading from a CD rom or CD image.
		TocEntry toc;
		CDVDFS_init( );
		if ( CDVD_findfile( fnptr + strlen( "cdromN:" ), &toc ) == -1 )
			return -1;
		elfsize = toc.fileSize;
	}

	Console::Status( wxsFormat(L"loadElfFile: %d", elfsize) );
	if( elfsize == 0 ) return -1;

	ElfObject elfobj( filename, elfsize );

	if( elfobj.proghead == NULL )
	{
		throw Exception::CpuStateShutdown(
			wxsFormat( L"Invalid ELF header encountered in file:\n\t%s", elfobj.filename.c_str() ),
			wxsFormat( L"Invalid ELF header, file: %s", elfobj.filename.c_str() )
		);
	}

	//2002-09-19 (Florin)
	//args_ptr = 0xFFFFFFFF;	//big value, searching for minimum [used by parseCommandLine]

	elfobj.loadProgramHeaders();
	elfobj.loadSectionHeaders();

	cpuRegs.pc = elfobj.header.e_entry; //set pc to proper place
	ELF_LOG( "PC set to: %8.8lx", cpuRegs.pc );

	cpuRegs.GPR.n.sp.UL[0] = 0x81f00000;
	cpuRegs.GPR.n.gp.UL[0] = 0x81f80000; // might not be 100% ok
	//cpuRegs.GPR.n.a0.UL[0] = parseCommandLine( filename );		// see #ifdef'd out parseCommendLine for details.

	for( uint i = 0; i < 0x100000; i++ )
	{
		if( memcmp( "rom0:OSDSYS", (char*)PSM( i ), 11 ) == 0 )
		{
			strcpy( (char*)PSM( i ), fnptr );
			DevCon::Status( "loadElfFile: addr %x \"%s\" -> \"%s\"", params i, "rom0:OSDSYS", fnptr );
		}
	}

	ElfCRC = elfobj.GetCRC();
	Console::Status( wxsFormat( L"loadElfFile: %s; CRC = %8.8X", filename.c_str(), ElfCRC ) );

	ElfApplyPatches();
	
	return 0;
}
<<<<<<< HEAD

#include "VU.h"
extern bool path3hack;
int g_VUGameFixes = 0;

// fixme - this should be moved to patches or eliminated
void LoadGameSpecificSettings()
{
	// default
	g_VUGameFixes = 0;

	switch(ElfCRC) {
		case 0xb99379b7: // erementar gerad (discolored chars)
			g_VUGameFixes |= VUFIX_XGKICKDELAY2; // Tested - still needed - arcum42
			break;
		//case 0xa08c4057:  //Sprint Cars (SLUS)
		//case 0x8b0725d5:  //Flinstones Bedrock Racing (SLES)
			//path3hack = TRUE; // We can move this to patch files right now
			//break;
	}
}
=======
>>>>>>> 60e1fcff
<|MERGE_RESOLUTION|>--- conflicted
+++ resolved
@@ -232,7 +232,7 @@
 
 	ElfObject( const wxString& srcfile, uint hdrsize ) :
 		filename( srcfile )
-	,	data( hdrsize, "ELF headers" )
+	,	data( hdrsize, L"ELF headers" )
 	,	header( *(ELF_HEADER*)data.GetPtr() )
 	,	proghead( NULL )
 	,	secthead( NULL )
@@ -585,27 +585,3 @@
 	
 	return 0;
 }
-<<<<<<< HEAD
-
-#include "VU.h"
-extern bool path3hack;
-int g_VUGameFixes = 0;
-
-// fixme - this should be moved to patches or eliminated
-void LoadGameSpecificSettings()
-{
-	// default
-	g_VUGameFixes = 0;
-
-	switch(ElfCRC) {
-		case 0xb99379b7: // erementar gerad (discolored chars)
-			g_VUGameFixes |= VUFIX_XGKICKDELAY2; // Tested - still needed - arcum42
-			break;
-		//case 0xa08c4057:  //Sprint Cars (SLUS)
-		//case 0x8b0725d5:  //Flinstones Bedrock Racing (SLES)
-			//path3hack = TRUE; // We can move this to patch files right now
-			//break;
-	}
-}
-=======
->>>>>>> 60e1fcff
